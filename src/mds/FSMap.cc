// -*- mode:C++; tab-width:8; c-basic-offset:2; indent-tabs-mode:t -*- 
// vim: ts=8 sw=2 smarttab
/*
 * Ceph - scalable distributed file system
 *
 * Copyright (C) 2004-2006 Sage Weil <sage@newdream.net>
 *
 * This is free software; you can redistribute it and/or
 * modify it under the terms of the GNU Lesser General Public
 * License version 2.1, as published by the Free Software 
 * Foundation.  See file COPYING.
 * 
 */


#include "FSMap.h"

#include <sstream>
using std::stringstream;


void Filesystem::dump(Formatter *f) const
{
  f->open_object_section("mdsmap");
  mds_map.dump(f);
  f->close_section();
  f->dump_int("id", fscid);
}

void FSMap::dump(Formatter *f) const
{
  f->dump_int("epoch", epoch);

  f->open_object_section("compat");
  compat.dump(f);
  f->close_section();

  f->open_array_section("standbys");
  for (const auto &i : standby_daemons) {
    f->open_object_section("info");
    i.second.dump(f);
    f->dump_int("epoch", standby_epochs.at(i.first));
    f->close_section();
  }
  f->close_section();

  f->open_array_section("filesystems");
  for (const auto fs : filesystems) {
    f->open_object_section("filesystem");
    fs.second->dump(f);
    f->close_section();
  }
  f->close_section();
}

void FSMap::generate_test_instances(list<FSMap*>& ls)
{
  FSMap *m = new FSMap();

  std::list<MDSMap*> mds_map_instances;
  MDSMap::generate_test_instances(mds_map_instances);

  int k = 20;
  for (auto i : mds_map_instances) {
    auto fs = std::make_shared<Filesystem>();
    fs->fscid = k++;
    fs->mds_map = *i;
    delete i;
    m->filesystems[fs->fscid] = fs;
  }
  mds_map_instances.clear();

  ls.push_back(m);
}

void FSMap::print(ostream& out) const
{
  out << "e" << epoch << std::endl;
  out << "enable_multiple: " << enable_multiple << std::endl;
  out << "compat: " << enable_multiple << std::endl;
  out << " " << std::endl;

  if (filesystems.empty()) {
    out << "No filesystems configured" << std::endl;
    return;
  }

  for (const auto &fs : filesystems) {
    fs.second->print(out);
    out << " " << std::endl << " " << std::endl;  // Space out a bit
  }

  if (!standby_daemons.empty()) {
    out << "Standby daemons:" << std::endl << " " << std::endl;
  }

  for (const auto &p : standby_daemons) {
    p.second.print_summary(out);
    out << std::endl;
  }
}



void FSMap::print_summary(Formatter *f, ostream *out)
{
  map<mds_role_t,string> by_rank;
  map<string,int> by_state;

  if (f) {
    f->dump_unsigned("epoch", get_epoch());
    for (auto i : filesystems) {
      auto fs = i.second;
      f->dump_unsigned("id", fs->fscid);
      f->dump_unsigned("up", fs->mds_map.up.size());
      f->dump_unsigned("in", fs->mds_map.in.size());
      f->dump_unsigned("max", fs->mds_map.max_mds);
    }
  } else {
    *out << "e" << get_epoch() << ":";
    if (filesystems.size() == 1) {
      auto fs = filesystems.begin()->second;
      *out << " " << fs->mds_map.up.size() << "/" << fs->mds_map.in.size() << "/"
           << fs->mds_map.max_mds << " up";
    } else {
      for (auto i : filesystems) {
        auto fs = i.second;
        *out << " " << fs->mds_map.fs_name << "-" << fs->mds_map.up.size() << "/"
             << fs->mds_map.in.size() << "/" << fs->mds_map.max_mds << " up";
      }
    }
  }

  if (f) {
    f->open_array_section("by_rank");
  }

  const auto all_info = get_mds_info();
  for (const auto &p : all_info) {
    const auto &info = p.second;
    string s = ceph_mds_state_name(info.state);
    if (info.laggy()) {
      s += "(laggy or crashed)";
    }

    const fs_cluster_id_t fscid = mds_roles.at(info.global_id);

    if (info.rank != MDS_RANK_NONE) {
      if (f) {
        f->open_object_section("mds");
        f->dump_unsigned("filesystem_id", fscid);
        f->dump_unsigned("rank", info.rank);
        f->dump_string("name", info.name);
        f->dump_string("status", s);
        f->close_section();
      } else {
        by_rank[mds_role_t(fscid, info.rank)] = info.name + "=" + s;
      }
    } else {
      by_state[s]++;
    }
  }

  if (f) {
    f->close_section();
  } else {
    if (!by_rank.empty()) {
      if (filesystems.size() > 1) {
        // Disambiguate filesystems
        std::map<std::string, std::string> pretty;
        for (auto i : by_rank) {
          const auto &fs_name = filesystems.at(i.first.fscid)->mds_map.fs_name;
          std::ostringstream o;
          o << "[" << fs_name << ":" << i.first.rank << "]";
          pretty[o.str()] = i.second;
        }
        *out << " " << pretty;
      } else {
        *out << " " << by_rank;
      }
    }
  }

  for (map<string,int>::reverse_iterator p = by_state.rbegin(); p != by_state.rend(); ++p) {
    if (f) {
      f->dump_unsigned(p->first.c_str(), p->second);
    } else {
      *out << ", " << p->second << " " << p->first;
    }
  }

  size_t failed = 0;
  size_t damaged = 0;
  for (auto i : filesystems) {
    auto fs = i.second;
    failed += fs->mds_map.failed.size();
    damaged += fs->mds_map.damaged.size();
  }

  if (failed > 0) {
    if (f) {
      f->dump_unsigned("failed", failed);
    } else {
      *out << ", " << failed << " failed";
    }
  }

  if (damaged > 0) {
    if (f) {
      f->dump_unsigned("damaged", damaged);
    } else {
      *out << ", " << damaged << " damaged";
    }
  }
  //if (stopped.size())
  //out << ", " << stopped.size() << " stopped";
}

void FSMap::get_health(list<pair<health_status_t,string> >& summary,
			list<pair<health_status_t,string> > *detail) const
{
  for (auto i : filesystems) {
    auto fs = i.second;

    // TODO: move get_health up into here so that we can qualify
    // all the messages with what filesystem they're talking about
    fs->mds_map.get_health(summary, detail);
  }
}

void FSMap::encode(bufferlist& bl, uint64_t features) const
{
  if (features & CEPH_FEATURE_SERVER_JEWEL) {
    ENCODE_START(6, 6, bl);
    ::encode(epoch, bl);
    ::encode(next_filesystem_id, bl);
    ::encode(legacy_client_fscid, bl);
    ::encode(compat, bl);
    ::encode(enable_multiple, bl);
    std::vector<Filesystem> fs_list;
    for (auto i : filesystems) {
      fs_list.push_back(*(i.second));
    }
    ::encode(fs_list, bl);
    ::encode(mds_roles, bl);
    ::encode(standby_daemons, bl, features);
    ::encode(standby_epochs, bl);
    ENCODE_FINISH(bl);
  } else {
    if (filesystems.empty()) {
      MDSMap disabled_map;
      disabled_map.epoch = epoch;
      disabled_map.encode(bl, features);
    } else {
      // MDSMonitor should never have created multiple filesystems
      // until the quorum features indicated Jewel
      assert(filesystems.size() == 1);
      auto fs = filesystems.begin()->second;

      // Take the MDSMap for the enabled filesystem, and populated its
      // mds_info with the standbys to get a pre-jewel-style mon MDSMap.
      MDSMap full_mdsmap = fs->mds_map;
      full_mdsmap.epoch = epoch;
      for (const auto p : standby_daemons) {
        full_mdsmap.mds_info[p.first] = p.second;
      }
      full_mdsmap.encode(bl, features);
    }
  }
<<<<<<< HEAD
=======
  ::encode(fs_list, bl, features);
  ::encode(mds_roles, bl);
  ::encode(standby_daemons, bl, features);
  ::encode(standby_epochs, bl);
  ENCODE_FINISH(bl);
>>>>>>> b6101e91
}

void FSMap::decode(bufferlist::iterator& p)
{
  // Because the mon used to store an MDSMap where we now
  // store an FSMap, FSMap knows how to decode the legacy
  // MDSMap format (it never needs to encode it though).
  MDSMap legacy_mds_map;
  
  // The highest MDSMap encoding version before we changed the
  // MDSMonitor to store an FSMap instead of an MDSMap was
  // 5, so anything older than 6 is decoded as an MDSMap,
  // and anything newer is decoded as an FSMap.
  DECODE_START_LEGACY_COMPAT_LEN_16(6, 4, 4, p);
  if (struct_v < 6) {
    // Decoding an MDSMap (upgrade)
    ::decode(epoch, p);
    ::decode(legacy_mds_map.flags, p);
    ::decode(legacy_mds_map.last_failure, p);
    ::decode(legacy_mds_map.root, p);
    ::decode(legacy_mds_map.session_timeout, p);
    ::decode(legacy_mds_map.session_autoclose, p);
    ::decode(legacy_mds_map.max_file_size, p);
    ::decode(legacy_mds_map.max_mds, p);
    ::decode(legacy_mds_map.mds_info, p);
    if (struct_v < 3) {
      __u32 n;
      ::decode(n, p);
      while (n--) {
        __u32 m;
        ::decode(m, p);
        legacy_mds_map.data_pools.insert(m);
      }
      __s32 s;
      ::decode(s, p);
      legacy_mds_map.cas_pool = s;
    } else {
      ::decode(legacy_mds_map.data_pools, p);
      ::decode(legacy_mds_map.cas_pool, p);
    }

    // kclient ignores everything from here
    __u16 ev = 1;
    if (struct_v >= 2)
      ::decode(ev, p);
    if (ev >= 3)
      ::decode(legacy_mds_map.compat, p);
    else
      legacy_mds_map.compat = get_mdsmap_compat_set_base();
    if (ev < 5) {
      __u32 n;
      ::decode(n, p);
      legacy_mds_map.metadata_pool = n;
    } else {
      ::decode(legacy_mds_map.metadata_pool, p);
    }
    ::decode(legacy_mds_map.created, p);
    ::decode(legacy_mds_map.modified, p);
    ::decode(legacy_mds_map.tableserver, p);
    ::decode(legacy_mds_map.in, p);
    ::decode(legacy_mds_map.inc, p);
    ::decode(legacy_mds_map.up, p);
    ::decode(legacy_mds_map.failed, p);
    ::decode(legacy_mds_map.stopped, p);
    if (ev >= 4)
      ::decode(legacy_mds_map.last_failure_osd_epoch, p);
    if (ev >= 6) {
      ::decode(legacy_mds_map.ever_allowed_snaps, p);
      ::decode(legacy_mds_map.explicitly_allowed_snaps, p);
    } else {
      legacy_mds_map.ever_allowed_snaps = true;
      legacy_mds_map.explicitly_allowed_snaps = false;
    }
    if (ev >= 7)
      ::decode(legacy_mds_map.inline_data_enabled, p);

    if (ev >= 8) {
      assert(struct_v >= 5);
      ::decode(legacy_mds_map.enabled, p);
      ::decode(legacy_mds_map.fs_name, p);
    } else {
      legacy_mds_map.fs_name = "default";
      if (epoch > 1) {
        // If an MDS has ever been started, epoch will be greater than 1,
        // assume filesystem is enabled.
        legacy_mds_map.enabled = true;
      } else {
        // Upgrading from a cluster that never used an MDS, switch off
        // filesystem until it's explicitly enabled.
        legacy_mds_map.enabled = false;
      }
    }

    if (ev >= 9) {
      ::decode(legacy_mds_map.damaged, p);
    }

    // We're upgrading, populate filesystems from the legacy fields
    filesystems.clear();
    standby_daemons.clear();
    standby_epochs.clear();
    mds_roles.clear();
    compat = legacy_mds_map.compat;
    enable_multiple = false;

    // Synthesise a Filesystem from legacy_mds_map, if enabled
    if (legacy_mds_map.enabled) {
      // Construct a Filesystem from the legacy MDSMap
      auto migrate_fs = std::make_shared<Filesystem>(); 
      migrate_fs->fscid = FS_CLUSTER_ID_ANONYMOUS;
      migrate_fs->mds_map = legacy_mds_map;
      migrate_fs->mds_map.epoch = epoch;
      filesystems[migrate_fs->fscid] = migrate_fs;

      // Construct mds_roles, standby_daemons, and remove
      // standbys from the MDSMap in the Filesystem.
      for (const auto &p : migrate_fs->mds_map.mds_info) {
        if (p.second.rank == MDS_RANK_NONE) {
          standby_daemons[p.first] = p.second;
          standby_epochs[p.first] = epoch;
          mds_roles[p.first] = FS_CLUSTER_ID_NONE;
        } else {
          mds_roles[p.first] = migrate_fs->fscid;
        }
      }
      for (const auto &p : standby_daemons) {
        migrate_fs->mds_map.mds_info.erase(p.first);
      }

      legacy_client_fscid = migrate_fs->fscid;
    } else {
      legacy_client_fscid = FS_CLUSTER_ID_NONE;
    }
  } else {
    ::decode(epoch, p);
    ::decode(next_filesystem_id, p);
    ::decode(legacy_client_fscid, p);
    ::decode(compat, p);
    ::decode(enable_multiple, p);
    std::vector<Filesystem> fs_list;
    ::decode(fs_list, p);
    filesystems.clear();
    for (std::vector<Filesystem>::const_iterator fs = fs_list.begin(); fs != fs_list.end(); ++fs) {
      filesystems[fs->fscid] = std::make_shared<Filesystem>(*fs);
    }

    ::decode(mds_roles, p);
    ::decode(standby_daemons, p);
    ::decode(standby_epochs, p);
  }

  DECODE_FINISH(p);
}


void Filesystem::encode(bufferlist& bl, uint64_t features) const
{
  ENCODE_START(1, 1, bl);
  ::encode(fscid, bl);
  bufferlist mdsmap_bl;
  mds_map.encode(mdsmap_bl, features);
  ::encode(mdsmap_bl, bl);
  ENCODE_FINISH(bl);
}

void Filesystem::decode(bufferlist::iterator& p)
{
  DECODE_START(1, p);
  ::decode(fscid, p);
  bufferlist mdsmap_bl;
  ::decode(mdsmap_bl, p);
  bufferlist::iterator mdsmap_bl_iter = mdsmap_bl.begin();
  mds_map.decode(mdsmap_bl_iter);
  DECODE_FINISH(p);
}

int FSMap::parse_filesystem(
      std::string const &ns_str,
      std::shared_ptr<const Filesystem> *result
      ) const
{
  std::string ns_err;
  fs_cluster_id_t fscid = strict_strtol(ns_str.c_str(), 10, &ns_err);
  if (!ns_err.empty() || filesystems.count(fscid) == 0) {
    for (auto fs : filesystems) {
      if (fs.second->mds_map.fs_name == ns_str) {
        *result = std::const_pointer_cast<const Filesystem>(fs.second);
        return 0;
      }
    }
    return -ENOENT;
  } else {
    *result = get_filesystem(fscid);
    return 0;
  }
}

void Filesystem::print(std::ostream &out) const
{
  out << "Filesystem '" << mds_map.fs_name
      << "' (" << fscid << ")" << std::endl;
  mds_map.print(out);
}

mds_gid_t FSMap::find_standby_for(mds_role_t role, const std::string& name) const
{
  mds_gid_t result = MDS_GID_NONE;

  // First see if we have a STANDBY_REPLAY
  auto fs = get_filesystem(role.fscid);
  for (const auto &i : fs->mds_map.mds_info) {
    const auto &info = i.second;
    if (info.rank == role.rank && info.state == MDSMap::STATE_STANDBY_REPLAY) {
      return info.global_id;
    }
  }

  // See if there are any STANDBY daemons available
  for (const auto &i : standby_daemons) {
    const auto &gid = i.first;
    const auto &info = i.second;
    assert(info.state == MDSMap::STATE_STANDBY);
    assert(info.rank == MDS_RANK_NONE);

    if (info.laggy()) {
      continue;
    }

    if ((info.standby_for_rank == role.rank && info.standby_for_ns == role.fscid)
        || (name.length() && info.standby_for_name == name)) {
      // It's a named standby for *me*, use it.
      return gid;
    } else if (info.standby_for_rank < 0 && info.standby_for_name.length() == 0)
      // It's not a named standby for anyone, use it if we don't find
      // a named standby for me later.
      result = gid;
  }

  return result;
}

mds_gid_t FSMap::find_unused(bool force_standby_active) const {
  for (const auto &i : standby_daemons) {
    const auto &gid = i.first;
    const auto &info = i.second;
    assert(info.state == MDSMap::STATE_STANDBY);

    if (info.laggy() || info.rank >= 0)
      continue;

    if ((info.standby_for_rank == MDSMap::MDS_NO_STANDBY_PREF ||
         info.standby_for_rank == MDSMap::MDS_MATCHED_ACTIVE ||
         (info.standby_for_rank == MDSMap::MDS_STANDBY_ANY
          && force_standby_active))) {
      return gid;
    }
  }
  return MDS_GID_NONE;
}

mds_gid_t FSMap::find_replacement_for(mds_role_t role, const std::string& name,
                               bool force_standby_active) const {
  const mds_gid_t standby = find_standby_for(role, name);
  if (standby)
    return standby;
  else
    return find_unused(force_standby_active);
}

void FSMap::sanity() const
{
  if (legacy_client_fscid != FS_CLUSTER_ID_NONE) {
    assert(filesystems.count(legacy_client_fscid) == 1);
  }

  for (const auto &i : filesystems) {
    auto fs = i.second;
    assert(fs->mds_map.compat.compare(compat) == 0);
    assert(fs->fscid == i.first);
    for (const auto &j : fs->mds_map.mds_info) {
      assert(j.second.rank != MDS_RANK_NONE);
      assert(mds_roles.count(j.first) == 1);
      assert(standby_daemons.count(j.first) == 0);
      assert(standby_epochs.count(j.first) == 0);
      assert(mds_roles.at(j.first) == i.first);
      if (j.second.state != MDSMap::STATE_STANDBY_REPLAY) {
        assert(fs->mds_map.up.at(j.second.rank) == j.first);
        assert(fs->mds_map.failed.count(j.second.rank) == 0);
        assert(fs->mds_map.damaged.count(j.second.rank) == 0);
      }
    }

    for (const auto &j : fs->mds_map.up) {
      mds_rank_t rank = j.first;
      assert(fs->mds_map.in.count(rank) == 1);
      mds_gid_t gid = j.second;
      assert(fs->mds_map.mds_info.count(gid) == 1);
    }
  }

  for (const auto &i : standby_daemons) {
    assert(i.second.state == MDSMap::STATE_STANDBY);
    assert(i.second.rank == MDS_RANK_NONE);
    assert(i.second.global_id == i.first);
    assert(standby_epochs.count(i.first) == 1);
    assert(mds_roles.count(i.first) == 1);
    assert(mds_roles.at(i.first) == FS_CLUSTER_ID_NONE);
  }

  for (const auto &i : standby_epochs) {
    assert(standby_daemons.count(i.first) == 1);
  }

  for (const auto &i : mds_roles) {
    if (i.second == FS_CLUSTER_ID_NONE) {
      assert(standby_daemons.count(i.first) == 1);
    } else {
      assert(filesystems.count(i.second) == 1);
      assert(filesystems.at(i.second)->mds_map.mds_info.count(i.first) == 1);
    }
  }
}

void FSMap::promote(
    mds_gid_t standby_gid,
    std::shared_ptr<Filesystem> filesystem,
    mds_rank_t assigned_rank)
{
  assert(gid_exists(standby_gid));
  bool is_standby_replay = mds_roles.at(standby_gid) != FS_CLUSTER_ID_NONE;
  if (!is_standby_replay) {
    assert(standby_daemons.count(standby_gid));
    assert(standby_daemons.at(standby_gid).state == MDSMap::STATE_STANDBY);
  }

  MDSMap &mds_map = filesystem->mds_map;

  // Insert daemon state to Filesystem
  if (!is_standby_replay) {
    mds_map.mds_info[standby_gid] = standby_daemons.at(standby_gid);
  } else {
    assert(mds_map.mds_info.count(standby_gid));
    assert(mds_map.mds_info.at(standby_gid).state == MDSMap::STATE_STANDBY_REPLAY);
    assert(mds_map.mds_info.at(standby_gid).rank == assigned_rank);
  }
  MDSMap::mds_info_t &info = mds_map.mds_info[standby_gid];

  if (mds_map.stopped.count(assigned_rank)) {
    // The cluster is being expanded with a stopped rank
    info.state = MDSMap::STATE_STARTING;
    mds_map.stopped.erase(assigned_rank);
  } else if (!mds_map.is_in(assigned_rank)) {
    // The cluster is being expanded with a new rank
    info.state = MDSMap::STATE_CREATING;
  } else {
    // An existing rank is being assigned to a replacement
    info.state = MDSMap::STATE_REPLAY;
    mds_map.failed.erase(assigned_rank);
  }
  info.rank = assigned_rank;
  info.inc = ++mds_map.inc[assigned_rank];
  mds_roles[standby_gid] = filesystem->fscid;

  // Update the rank state in Filesystem
  mds_map.in.insert(assigned_rank);
  mds_map.up[assigned_rank] = standby_gid;

  // Remove from the list of standbys
  if (!is_standby_replay) {
    standby_daemons.erase(standby_gid);
    standby_epochs.erase(standby_gid);
  }

  // Indicate that Filesystem has been modified
  mds_map.epoch = epoch;
}

void FSMap::assign_standby_replay(
    const mds_gid_t standby_gid,
    const fs_cluster_id_t leader_ns,
    const mds_rank_t leader_rank)
{
  assert(mds_roles.at(standby_gid) == FS_CLUSTER_ID_NONE);
  assert(gid_exists(standby_gid));
  assert(!gid_has_rank(standby_gid));
  assert(standby_daemons.count(standby_gid));

  // Insert to the filesystem
  auto fs = filesystems.at(leader_ns);
  fs->mds_map.mds_info[standby_gid] = standby_daemons.at(standby_gid);
  fs->mds_map.mds_info[standby_gid].rank = leader_rank;
  fs->mds_map.mds_info[standby_gid].state = MDSMap::STATE_STANDBY_REPLAY;
  mds_roles[standby_gid] = leader_ns;

  // Remove from the list of standbys
  standby_daemons.erase(standby_gid);
  standby_epochs.erase(standby_gid);

  // Indicate that Filesystem has been modified
  fs->mds_map.epoch = epoch;
}

void FSMap::erase(mds_gid_t who, epoch_t blacklist_epoch)
{
  if (mds_roles.at(who) == FS_CLUSTER_ID_NONE) {
    standby_daemons.erase(who);
    standby_epochs.erase(who);
  } else {
    auto fs = filesystems.at(mds_roles.at(who));
    const auto &info = fs->mds_map.mds_info.at(who);
    if (info.state != MDSMap::STATE_STANDBY_REPLAY) {
      if (info.state == MDSMap::STATE_CREATING) {
        // If this gid didn't make it past CREATING, then forget
        // the rank ever existed so that next time it's handed out
        // to a gid it'll go back into CREATING.
        fs->mds_map.in.erase(info.rank);
      } else {
        // Put this rank into the failed list so that the next available
        // STANDBY will pick it up.
        fs->mds_map.failed.insert(info.rank);
      }
      assert(fs->mds_map.up.at(info.rank) == info.global_id);
      fs->mds_map.up.erase(info.rank);
    }
    fs->mds_map.mds_info.erase(who);
    fs->mds_map.last_failure_osd_epoch = blacklist_epoch;
    fs->mds_map.epoch = epoch;
  }

  mds_roles.erase(who);
}

void FSMap::damaged(mds_gid_t who, epoch_t blacklist_epoch)
{
  assert(mds_roles.at(who) != FS_CLUSTER_ID_NONE);
  auto fs = filesystems.at(mds_roles.at(who));
  mds_rank_t rank = fs->mds_map.mds_info[who].rank;

  erase(who, blacklist_epoch);
  fs->mds_map.failed.erase(rank);
  fs->mds_map.damaged.insert(rank);

  assert(fs->mds_map.epoch == epoch);
}

/**
 * Update to indicate that the rank `rank` is to be removed
 * from the damaged list of the filesystem `fscid`
 */
bool FSMap::undamaged(const fs_cluster_id_t fscid, const mds_rank_t rank)
{
  auto fs = filesystems.at(fscid);

  if (fs->mds_map.damaged.count(rank)) {
    fs->mds_map.damaged.erase(rank);
    fs->mds_map.failed.insert(rank);
    fs->mds_map.epoch = epoch;
    return true;
  } else {
    return false;
  }
}

void FSMap::insert(const MDSMap::mds_info_t &new_info)
{
  mds_roles[new_info.global_id] = FS_CLUSTER_ID_NONE;
  standby_daemons[new_info.global_id] = new_info;
  standby_epochs[new_info.global_id] = epoch;
}

void FSMap::stop(mds_gid_t who)
{
  assert(mds_roles.at(who) != FS_CLUSTER_ID_NONE);
  auto fs = filesystems.at(mds_roles.at(who));
  const auto &info = fs->mds_map.mds_info.at(who);
  fs->mds_map.up.erase(info.rank);
  fs->mds_map.in.erase(info.rank);
  fs->mds_map.stopped.insert(info.rank);

  fs->mds_map.mds_info.erase(who);
  mds_roles.erase(who);

  fs->mds_map.epoch = epoch;
}


/**
 * Given one of the following forms:
 *   <fs name>:<rank>
 *   <fs id>:<rank>
 *   <rank>
 *
 * Parse into a mds_role_t.  The rank-only form is only valid
 * if legacy_client_ns is set.
 */
int FSMap::parse_role(
    const std::string &role_str,
    mds_role_t *role,
    std::ostream &ss) const
{
  auto colon_pos = role_str.find(":");

  if (colon_pos != std::string::npos && colon_pos != role_str.size()) {
    auto fs_part = role_str.substr(0, colon_pos);
    auto rank_part = role_str.substr(colon_pos + 1);

    std::string err;
    fs_cluster_id_t fs_id = FS_CLUSTER_ID_NONE;
    long fs_id_i = strict_strtol(fs_part.c_str(), 10, &err);
    if (fs_id_i < 0 || !err.empty()) {
      // Try resolving as name
      auto fs = get_filesystem(fs_part);
      if (fs == nullptr) {
        ss << "Unknown filesystem name '" << fs_part << "'";
        return -EINVAL;
      } else {
        fs_id = fs->fscid;
      }
    } else {
      fs_id = fs_id_i;
    }

    mds_rank_t rank;
    long rank_i = strict_strtol(rank_part.c_str(), 10, &err);
    if (rank_i < 0 || !err.empty()) {
      ss << "Invalid rank '" << rank_part << "'";
      return -EINVAL;
    } else {
      rank = rank_i;
    }

    *role = {fs_id, rank};
  } else {
    std::string err;
    long who_i = strict_strtol(role_str.c_str(), 10, &err);
    if (who_i < 0 || !err.empty()) {
      ss << "Invalid rank '" << role_str << "'";
      return -EINVAL;
    }

    if (legacy_client_fscid == FS_CLUSTER_ID_NONE) {
      ss << "No filesystem selected";
      return -ENOENT;
    } else {
      *role = mds_role_t(legacy_client_fscid, who_i);
    }
  }

  // Now check that the role actually exists
  if (get_filesystem(role->fscid) == nullptr) {
    ss << "Filesystem with ID '" << role->fscid << "' not found";
    return -ENOENT;
  }

  auto fs = get_filesystem(role->fscid);
  if (fs->mds_map.in.count(role->rank) == 0) {
    ss << "Rank '" << role->rank << "' not found";
    return -ENOENT;
  }

  return 0;
}
<|MERGE_RESOLUTION|>--- conflicted
+++ resolved
@@ -241,7 +241,7 @@
     for (auto i : filesystems) {
       fs_list.push_back(*(i.second));
     }
-    ::encode(fs_list, bl);
+    ::encode(fs_list, bl, features);
     ::encode(mds_roles, bl);
     ::encode(standby_daemons, bl, features);
     ::encode(standby_epochs, bl);
@@ -267,14 +267,6 @@
       full_mdsmap.encode(bl, features);
     }
   }
-<<<<<<< HEAD
-=======
-  ::encode(fs_list, bl, features);
-  ::encode(mds_roles, bl);
-  ::encode(standby_daemons, bl, features);
-  ::encode(standby_epochs, bl);
-  ENCODE_FINISH(bl);
->>>>>>> b6101e91
 }
 
 void FSMap::decode(bufferlist::iterator& p)
