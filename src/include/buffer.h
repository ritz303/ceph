// -*- mode:C++; tab-width:8; c-basic-offset:2; indent-tabs-mode:t -*- 
// vim: ts=8 sw=2 smarttab
/*
 * Ceph - scalable distributed file system
 *
 * Copyright (C) 2004-2006 Sage Weil <sage@newdream.net>
 *
 * This is free software; you can redistribute it and/or
 * modify it under the terms of the GNU Lesser General Public
 * License version 2.1, as published by the Free Software 
 * Foundation.  See file COPYING.
 * 
 */
#ifndef CEPH_BUFFER_H
#define CEPH_BUFFER_H

#if defined(__linux__) || defined(__FreeBSD__)
#include <stdlib.h>
#endif

#ifndef _XOPEN_SOURCE
# define _XOPEN_SOURCE 600
#endif

#include <stdio.h>

#if defined(__linux__)	// For malloc(2).
#include <malloc.h>
#endif

#include <inttypes.h>
#include <stdint.h>
#include <string.h>

#ifndef __CYGWIN__
# include <sys/mman.h>
#endif

#include <iosfwd>
#include <iomanip>
#include <list>
#include <string>
#include <exception>

#include "page.h"
#include "crc32c.h"

#ifdef __CEPH__
# include "include/assert.h"
#else
# include <assert.h>
#endif

#if __GNUC__ >= 4
  #define CEPH_BUFFER_API  __attribute__ ((visibility ("default")))
#else
  #define CEPH_BUFFER_API
#endif

#if defined(HAVE_XIO)
struct xio_mempool_obj;
class XioDispatchHook;
#endif

namespace ceph {

class CEPH_BUFFER_API buffer {
  /*
   * exceptions
   */

public:
  struct error : public std::exception{
    const char *what() const throw () {
      return "buffer::exception";
    }
  };
  struct bad_alloc : public error {
    const char *what() const throw () {
      return "buffer::bad_alloc";
    }
  };
  struct end_of_buffer : public error {
    const char *what() const throw () {
      return "buffer::end_of_buffer";
    }
  };
  struct malformed_input : public error {
    explicit malformed_input(const std::string& w) {
      snprintf(buf, sizeof(buf), "buffer::malformed_input: %s", w.c_str());
    }
    const char *what() const throw () {
      return buf;
    }
  private:
    char buf[256];
  };
  struct error_code : public malformed_input {
    explicit error_code(int error);
    int code;
  };


  /// total bytes allocated
  static int get_total_alloc();

  /// enable/disable alloc tracking
  static void track_alloc(bool b);

  /// count of cached crc hits (matching input)
  static int get_cached_crc();
  /// count of cached crc hits (mismatching input, required adjustment)
  static int get_cached_crc_adjusted();
  /// enable/disable tracking of cached crcs
  static void track_cached_crc(bool b);

  /// count of calls to buffer::ptr::c_str()
  static int get_c_str_accesses();
  /// enable/disable tracking of buffer::ptr::c_str() calls
  static void track_c_str(bool b);

private:
 
  /* hack for memory utilization debugging. */
  static void inc_total_alloc(unsigned len);
  static void dec_total_alloc(unsigned len);

  /*
   * an abstract raw buffer.  with a reference count.
   */
  class raw;
  class raw_malloc;
  class raw_static;
  class raw_mmap_pages;
  class raw_posix_aligned;
  class raw_hack_aligned;
  class raw_char;
  class raw_pipe;
  class raw_unshareable; // diagnostic, unshareable char buffer

  friend std::ostream& operator<<(std::ostream& out, const raw &r);

public:
  class xio_mempool;
  class xio_msg_buffer;

  /*
   * named constructors 
   */
  static raw* copy(const char *c, unsigned len);
  static raw* create(unsigned len);
  static raw* claim_char(unsigned len, char *buf);
  static raw* create_malloc(unsigned len);
  static raw* claim_malloc(unsigned len, char *buf);
  static raw* create_static(unsigned len, char *buf);
  static raw* create_aligned(unsigned len, unsigned align);
  static raw* create_page_aligned(unsigned len);
  static raw* create_zero_copy(unsigned len, int fd, int64_t *offset);
  static raw* create_unshareable(unsigned len);

#if defined(HAVE_XIO)
  static raw* create_msg(unsigned len, char *buf, XioDispatchHook *m_hook);
#endif

  /*
   * a buffer pointer.  references (a subsequence of) a raw buffer.
   */
  class CEPH_BUFFER_API ptr {
    raw *_raw;
    unsigned _off, _len;

    void release();

  public:
    ptr() : _raw(0), _off(0), _len(0) {}
    ptr(raw *r);
    ptr(unsigned l);
    ptr(const char *d, unsigned l);
    ptr(const ptr& p);
    ptr(const ptr& p, unsigned o, unsigned l);
    ptr& operator= (const ptr& p);
    ~ptr() {
      release();
    }

    bool have_raw() const { return _raw ? true:false; }

    raw *clone();
    void swap(ptr& other);
    ptr& make_shareable();

    // misc
    bool at_buffer_head() const { return _off == 0; }
    bool at_buffer_tail() const;

    bool is_aligned(unsigned align) const {
      return ((long)c_str() & (align-1)) == 0;
    }
    bool is_page_aligned() const { return is_aligned(CEPH_PAGE_SIZE); }
    bool is_n_align_sized(unsigned align) const
    {
      return (length() % align) == 0;
    }
    bool is_n_page_sized() const { return is_n_align_sized(CEPH_PAGE_SIZE); }

    // accessors
    raw *get_raw() const { return _raw; }
    const char *c_str() const;
    char *c_str();
    unsigned length() const { return _len; }
    unsigned offset() const { return _off; }
    unsigned start() const { return _off; }
    unsigned end() const { return _off + _len; }
    unsigned unused_tail_length() const;
    const char& operator[](unsigned n) const;
    char& operator[](unsigned n);

    const char *raw_c_str() const;
    unsigned raw_length() const;
    int raw_nref() const;

    void copy_out(unsigned o, unsigned l, char *dest) const {
      assert(_raw);
      if (!((o <= _len) && (o+l <= _len)))
	throw end_of_buffer();
      memcpy(dest, c_str()+o, l);
    }

    bool can_zero_copy() const;
    int zero_copy_to_fd(int fd, int64_t *offset) const;

    unsigned wasted();

    int cmp(const ptr& o) const;
    bool is_zero() const;

    // modifiers
    void set_offset(unsigned o) {
      assert(raw_length() >= o);
      _off = o;
    }
    void set_length(unsigned l) {
      assert(raw_length() >= l);
      _len = l;
    }

    void append(char c);
    void append(const char *p, unsigned l);
    void copy_in(unsigned o, unsigned l, const char *src);
    void zero();
    void zero(unsigned o, unsigned l);

  };

  friend std::ostream& operator<<(std::ostream& out, const buffer::ptr& bp);

  /*
   * list - the useful bit!
   */

  class CEPH_BUFFER_API list {
    // my private bits
    std::list<ptr> _buffers;
    unsigned _len;
    unsigned _memcopy_count; //the total of memcopy using rebuild().
    ptr append_buffer;  // where i put small appends.

  public:
    class CEPH_BUFFER_API iterator {
      list *bl;
      std::list<ptr> *ls; // meh.. just here to avoid an extra pointer dereference..
      unsigned off;  // in bl
      std::list<ptr>::iterator p;
      unsigned p_off; // in *p
    public:
      // constructor.  position.
      iterator() :
	bl(0), ls(0), off(0), p_off(0) {}
      iterator(list *l, unsigned o=0) : 
	bl(l), ls(&bl->_buffers), off(0), p(ls->begin()), p_off(0) {
	advance(o);
      }
      iterator(list *l, unsigned o, std::list<ptr>::iterator ip, unsigned po) : 
	bl(l), ls(&bl->_buffers), off(o), p(ip), p_off(po) { }

      /// get current iterator offset in buffer::list
      unsigned get_off() const { return off; }
      
      /// get number of bytes remaining from iterator position to the end of the buffer::list
      unsigned get_remaining() const { return bl->length() - off; }

      /// true if iterator is at the end of the buffer::list
      bool end() const {
	return p == ls->end();
	//return off == bl->length();
      }

      void advance(int o);
      void seek(unsigned o);
      char operator*();
      iterator& operator++();
      ptr get_current_ptr();

      list& get_bl() { return *bl; }

      // copy data out.
      // note that these all _append_ to dest!
      void copy(unsigned len, char *dest);
      void copy(unsigned len, ptr &dest);
      void copy(unsigned len, list &dest);
      void copy(unsigned len, std::string &dest);
      void copy_all(list &dest);

      // copy data in
      void copy_in(unsigned len, const char *src);
      void copy_in(unsigned len, const list& otherl);

    };

  private:
    mutable iterator last_p;
    int zero_copy_to_fd(int fd) const;

  public:
    // cons/des
    list() : _len(0), _memcopy_count(0), last_p(this) {}
    list(unsigned prealloc) : _len(0), _memcopy_count(0), last_p(this) {
      append_buffer = buffer::create(prealloc);
      append_buffer.set_length(0);   // unused, so far.
    }
    ~list() {}
    list(const list& other) : _buffers(other._buffers), _len(other._len),
			      _memcopy_count(other._memcopy_count), last_p(this) {
      make_shareable();
    }
    list& operator= (const list& other) {
      if (this != &other) {
        _buffers = other._buffers;
        _len = other._len;
	make_shareable();
      }
      return *this;
    }

    unsigned get_memcopy_count() const {return _memcopy_count; }
    const std::list<ptr>& buffers() const { return _buffers; }
    void swap(list& other);
    unsigned length() const {
#if 0
      // DEBUG: verify _len
      unsigned len = 0;
      for (std::list<ptr>::const_iterator it = _buffers.begin();
	   it != _buffers.end();
	   it++) {
	len += (*it).length();
      }
      assert(len == _len);
#endif
      return _len;
    }
    bool contents_equal(buffer::list& other);

    bool can_zero_copy() const;
    bool is_aligned(unsigned align) const;
    bool is_page_aligned() const;
    bool is_n_align_sized(unsigned align) const;
    bool is_n_page_sized() const;

    bool is_zero() const;

    // modifiers
    void clear() {
      _buffers.clear();
      _len = 0;
      _memcopy_count = 0;
      last_p = begin();
    }
    void push_front(ptr& bp) {
      if (bp.length() == 0)
	return;
      _buffers.push_front(bp);
      _len += bp.length();
    }
    void push_front(raw *r) {
      ptr bp(r);
      push_front(bp);
    }
    void push_back(const ptr& bp) {
      if (bp.length() == 0)
	return;
      _buffers.push_back(bp);
      _len += bp.length();
    }
    void push_back(raw *r) {
      ptr bp(r);
      push_back(bp);
    }

    void zero();
    void zero(unsigned o, unsigned l);

    bool is_contiguous();
    void rebuild();
    void rebuild(ptr& nb);
    void rebuild_aligned(unsigned align);
    void rebuild_aligned_size_and_memory(unsigned align_size,
					 unsigned align_memory);
    void rebuild_page_aligned();

    // assignment-op with move semantics
    const static unsigned int CLAIM_DEFAULT = 0;
    const static unsigned int CLAIM_ALLOW_NONSHAREABLE = 1;

    void claim(list& bl, unsigned int flags = CLAIM_DEFAULT);
    void claim_append(list& bl, unsigned int flags = CLAIM_DEFAULT);
    void claim_prepend(list& bl, unsigned int flags = CLAIM_DEFAULT);

    // clone non-shareable buffers (make shareable)
    void make_shareable() {
      std::list<buffer::ptr>::iterator pb;
      for (pb = _buffers.begin(); pb != _buffers.end(); ++pb) {
        (void) pb->make_shareable();
      }
    }

    // copy with explicit volatile-sharing semantics
    void share(const list& bl)
    {
      if (this != &bl) {
        clear();
        std::list<buffer::ptr>::const_iterator pb;
        for (pb = bl._buffers.begin(); pb != bl._buffers.end(); ++pb) {
          push_back(*pb);
        }
      }
    }

    iterator begin() {
      return iterator(this, 0);
    }
    iterator end() {
      return iterator(this, _len, _buffers.end(), 0);
    }

    // crope lookalikes.
    // **** WARNING: this are horribly inefficient for large bufferlists. ****
    void copy(unsigned off, unsigned len, char *dest) const;
    void copy(unsigned off, unsigned len, list &dest) const;
    void copy(unsigned off, unsigned len, std::string& dest) const;
    void copy_in(unsigned off, unsigned len, const char *src);
    void copy_in(unsigned off, unsigned len, const list& src);

    void append(char c);
    void append(const char *data, unsigned len);
    void append(const std::string& s) {
      append(s.data(), s.length());
    }
    void append(const ptr& bp);
    void append(const ptr& bp, unsigned off, unsigned len);
    void append(const list& bl);
    void append(std::istream& in);
    void append_zero(unsigned len);
    
    /*
     * get a char
     */
    const char& operator[](unsigned n) const;
    char *c_str();
    void substr_of(const list& other, unsigned off, unsigned len);

    /// return a pointer to a contiguous extent of the buffer,
    /// reallocating as needed
    char *get_contiguous(unsigned off,  ///< offset
			 unsigned len); ///< length

    // funky modifer
    void splice(unsigned off, unsigned len, list *claim_by=0 /*, bufferlist& replace_with */);
    void write(int off, int len, std::ostream& out) const;

    void encode_base64(list& o);
    void decode_base64(list& o);

    void write_stream(std::ostream &out) const;
    void hexdump(std::ostream &out) const;
    int read_file(const char *fn, std::string *error);
    ssize_t read_fd(int fd, size_t len);
    int read_fd_zero_copy(int fd, size_t len);
    int write_file(const char *fn, int mode=0644);
    int write_fd(int fd) const;
    int write_fd_zero_copy(int fd) const;
    uint32_t crc32c(uint32_t crc) const;
  };

  /*
   * efficient hash of one or more bufferlists
   */

  class hash {
    uint32_t crc;

  public:
    hash() : crc(0) { }
    hash(uint32_t init) : crc(init) { }

    void update(buffer::list& bl) {
      crc = bl.crc32c(crc);
    }

    uint32_t digest() {
      return crc;
    }
  };
};

#if defined(HAVE_XIO)
xio_mempool_obj* get_xio_mp(const buffer::ptr& bp);
#endif

typedef buffer::ptr bufferptr;
typedef buffer::list bufferlist;
typedef buffer::hash bufferhash;


inline bool operator>(bufferlist& l, bufferlist& r) {
  for (unsigned p = 0; ; p++) {
    if (l.length() > p && r.length() == p) return true;
    if (l.length() == p) return false;
    if (l[p] > r[p]) return true;
    if (l[p] < r[p]) return false;
  }
}
inline bool operator>=(bufferlist& l, bufferlist& r) {
  for (unsigned p = 0; ; p++) {
    if (l.length() > p && r.length() == p) return true;
    if (r.length() == p && l.length() == p) return true;
    if (l.length() == p && r.length() > p) return false;
    if (l[p] > r[p]) return true;
    if (l[p] < r[p]) return false;
  }
}

inline bool operator==(const bufferlist &l, const bufferlist &r) {
  if (l.length() != r.length())
    return false;
  for (unsigned p = 0; p < l.length(); p++) {
    if (l[p] != r[p])
      return false;
  }
  return true;
}
inline bool operator<(bufferlist& l, bufferlist& r) {
  return r > l;
}
inline bool operator<=(bufferlist& l, bufferlist& r) {
  return r >= l;
}


std::ostream& operator<<(std::ostream& out, const buffer::ptr& bp);


std::ostream& operator<<(std::ostream& out, const buffer::list& bl);

<<<<<<< HEAD

std::ostream& operator<<(std::ostream& out, buffer::error& e);
=======
inline std::ostream& operator<<(std::ostream& out, const buffer::error& e)
{
  return out << e.what();
}
>>>>>>> 00590d30

inline bufferhash& operator<<(bufferhash& l, bufferlist &r) {
  l.update(r);
  return l;
}
}

#endif<|MERGE_RESOLUTION|>--- conflicted
+++ resolved
@@ -561,15 +561,8 @@
 
 std::ostream& operator<<(std::ostream& out, const buffer::list& bl);
 
-<<<<<<< HEAD
-
-std::ostream& operator<<(std::ostream& out, buffer::error& e);
-=======
-inline std::ostream& operator<<(std::ostream& out, const buffer::error& e)
-{
-  return out << e.what();
-}
->>>>>>> 00590d30
+
+std::ostream& operator<<(std::ostream& out, const buffer::error& e);
 
 inline bufferhash& operator<<(bufferhash& l, bufferlist &r) {
   l.update(r);
