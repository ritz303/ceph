#ifndef CEPH_LIBRADOS_H
#define CEPH_LIBRADOS_H

#ifdef __cplusplus
extern "C" {
#endif

#include <netinet/in.h>
#if defined(__linux__)
#include <linux/types.h>
#elif defined(__FreeBSD__)
#include <sys/types.h>
#include "include/inttypes.h"
#endif
#include <string.h>
#include "rados_types.h"

#ifndef CEPH_OSD_TMAP_SET
/* These are also defined in rados.h and objclass.h. Keep them in sync! */
#define CEPH_OSD_TMAP_HDR 'h'
#define CEPH_OSD_TMAP_SET 's'
#define CEPH_OSD_TMAP_CREATE 'c'
#define CEPH_OSD_TMAP_RM  'r'
#endif

#define LIBRADOS_VER_MAJOR 0
#define LIBRADOS_VER_MINOR 53
#define LIBRADOS_VER_EXTRA 0

#define LIBRADOS_VERSION(maj, min, extra) ((maj << 16) + (min << 8) + extra)

#define LIBRADOS_VERSION_CODE LIBRADOS_VERSION(LIBRADOS_VER_MAJOR, LIBRADOS_VER_MINOR, LIBRADOS_VER_EXTRA)

#define LIBRADOS_SUPPORTS_WATCH 1

/* RADOS lock flags
 * They are also defined in cls_lock_types.h. Keep them in sync!
 */
#define LIBRADOS_LOCK_FLAG_RENEW 0x1

/**
 * @defgroup librados_h_xattr_comp xattr comparison operations
 * @note BUG: there's no way to use these in the C api
 * @{
 */
/** @cond TODO_enums_not_yet_in_asphyxiate */
enum {
	LIBRADOS_CMPXATTR_OP_NOP = 0,
	LIBRADOS_CMPXATTR_OP_EQ  = 1,
	LIBRADOS_CMPXATTR_OP_NE  = 2,
	LIBRADOS_CMPXATTR_OP_GT  = 3,
	LIBRADOS_CMPXATTR_OP_GTE = 4,
	LIBRADOS_CMPXATTR_OP_LT  = 5,
	LIBRADOS_CMPXATTR_OP_LTE = 6
};
/** @endcond */
/** @} */

/*
 * snap id contants
 */
#define LIBRADOS_SNAP_HEAD  ((uint64_t)(-2))
#define LIBRADOS_SNAP_DIR   ((uint64_t)(-1))

/**
 * @typedef rados_t
 *
 * A handle for interacting with a RADOS cluster. It encapsulates all
 * RADOS client configuration, including username, key for
 * authentication, logging, and debugging. Talking different clusters
 * -- or to the same cluster with different users -- requires
 * different cluster handles.
 */
typedef void *rados_t;

/**
 * @tyepdef rados_config_t
 *
 * A handle for the ceph configuration context for the rados_t cluster
 * instance.  This can be used to share configuration context/state
 * (e.g., logging configuration) between librados instance.
 *
 * @warning The config context does not have independent reference
 * counting.  As such, a rados_config_t handle retrieved from a given
 * rados_t is only valid as long as that rados_t.
 */
typedef void *rados_config_t;

/**
 * @typedef rados_ioctx_t
 *
 * An io context encapsulates a few settings for all I/O operations
 * done on it:
 * - pool - set when the io context is created (see rados_ioctx_create())
 * - snapshot context for writes (see
 *   rados_ioctx_selfmanaged_snap_set_write_ctx())
 * - snapshot id to read from (see rados_ioctx_snap_set_read())
 * - object locator for all single-object operations (see
 *   rados_ioctx_locator_set_key())
 *
 * @warning changing any of these settings is not thread-safe -
 * librados users must synchronize any of these changes on their own,
 * or use separate io contexts for each thread
 */
typedef void *rados_ioctx_t;

/**
 * @typedef rados_list_ctx_t
 *
 * An iterator for listing the objects in a pool.
 * Used with rados_objects_list_open(),
 * rados_objects_list_next(), and
 * rados_objects_list_close().
 */
typedef void *rados_list_ctx_t;

/**
 * @typedef rados_snap_t
 * The id of a snapshot.
 */
typedef uint64_t rados_snap_t;

/**
 * @typedef rados_xattrs_iter_t
 * An iterator for listing extended attrbutes on an object.
 * Used with rados_getxattrs(), rados_getxattrs_next(), and
 * rados_getxattrs_end().
 */
typedef void *rados_xattrs_iter_t;

/**
 * @struct rados_pool_stat_t
 * Usage information for a pool.
 */
struct rados_pool_stat_t {
  /// space used in bytes
  uint64_t num_bytes;
  /// space used in KB
  uint64_t num_kb;
  /// number of objects in the pool
  uint64_t num_objects;
  /// number of clones of objects
  uint64_t num_object_clones;
  /// num_objects * num_replicas
  uint64_t num_object_copies;
  uint64_t num_objects_missing_on_primary;
  /// number of objects found on no OSDs
  uint64_t num_objects_unfound;
  /// number of objects replicated fewer times than they should be
  /// (but found on at least one OSD)
  uint64_t num_objects_degraded;
  uint64_t num_rd;
  uint64_t num_rd_kb;
  uint64_t num_wr;
  uint64_t num_wr_kb;
};

/**
 * @struct rados_cluster_stat_t
 * Cluster-wide usage information
 */
struct rados_cluster_stat_t {
  uint64_t kb, kb_used, kb_avail;
  uint64_t num_objects;
};

/**
 * Get the version of librados.
 *
 * The version number is major.minor.extra. Note that this is
 * unrelated to the Ceph version number.
 *
 * TODO: define version semantics, i.e.:
 * - incrementing major is for backwards-incompatible changes
 * - incrementing minor is for backwards-compatible changes
 * - incrementing extra is for bug fixes
 *
 * @param major where to store the major version number
 * @param minor where to store the minor version number
 * @param extra where to store the extra version number
 */
void rados_version(int *major, int *minor, int *extra);

/**
 * @defgroup librados_h_init Setup and Teardown
 * These are the first and last functions to that should be called
 * when using librados.
 *
 * @{
 */

/**
 * Create a handle for communicating with a RADOS cluster.
 *
 * Ceph environment variables are read when this is called, so if
 * $CEPH_ARGS specifies everything you need to connect, no further
 * configuration is necessary.
 *
 * @param cluster where to store the handle
 * @param id the user to connect as (i.e. admin, not client.admin)
 * @returns 0 on success, negative error code on failure
 */
int rados_create(rados_t *cluster, const char * const id);

/**
 * Like rados_create, but 
 * 1) don't assume 'client.'+id; allow full specification of name
 * 2) allow specification of cluster name
 * 3) flags for future expansion
 */
int rados_create2(rados_t *pcluster, const char *const clustername,
	          const char * const name, uint64_t flags);

/**
 * Initialize a cluster handle from an existing configuration.
 *
 * Share configuration state with another rados_t instance.
 *
 * @param cluster where to store the handle
 * @param cct_ the existing configuration to use
 * @returns 0 on success, negative error code on failure
 */
int rados_create_with_context(rados_t *cluster, rados_config_t cct);

/**
 * Connect to the cluster.
 *
 * @note BUG: Before calling this, calling a function that communicates with the
 * cluster will crash.
 *
 * @pre The cluster handle is configured with at least a monitor
 * address. If cephx is enabled, a client name and secret must also be
 * set.
 *
 * @post If this succeeds, any function in librados may be used
 *
 * @param cluster The cluster to connect to.
 * @returns 0 on sucess, negative error code on failure
 */
int rados_connect(rados_t cluster);

/**
 * Disconnects from the cluster.
 *
 * For clean up, this is only necessary after rados_connect() has
 * succeeded.
 *
 * @warning This does not guarantee any asynchronous writes have
 * completed. To do that, you must call rados_aio_flush() on all open
 * io contexts.
 *
 * @post the cluster handle cannot be used again
 *
 * @param cluster the cluster to shutdown
 */
void rados_shutdown(rados_t cluster);

/** @} init */

/**
 * @defgroup librados_h_config Configuration
 * These functions read and update Ceph configuration for a cluster
 * handle. Any configuration changes must be done before connecting to
 * the cluster.
 *
 * Options that librados users might want to set include:
 * - mon_host
 * - auth_supported
 * - key, keyfile, or keyring when using cephx
 * - log_file, log_to_stderr, err_to_stderr, and log_to_syslog
 * - debug_rados, debug_objecter, debug_monc, debug_auth, or debug_ms
 *
 * All possible options can be found in src/common/config_opts.h in ceph.git
 *
 * @{
 */

/**
 * Configure the cluster handle using a Ceph config file
 *
 * If path is NULL, the default locations are searched, and the first
 * found is used. The locations are:
 * - $CEPH_CONF (environment variable)
 * - /etc/ceph/ceph.conf
 * - ~/.ceph/config
 * - ceph.conf (in the current working directory)
 *
 * @pre rados_connect() has not been called on the cluster handle
 *
 * @param cluster cluster handle to configure
 * @param path path to a Ceph configuration file
 * @returns 0 on success, negative error code on failure
 */
int rados_conf_read_file(rados_t cluster, const char *path);

/**
 * Configure the cluster handle with command line arguments
 *
 * argv can contain any common Ceph command line option, including any
 * configuration parameter prefixed by '--' and replacing spaces with
 * dashes or underscores. For example, the following options are equivalent:
 * - --mon-host 10.0.0.1:6789
 * - --mon_host 10.0.0.1:6789
 * - -m 10.0.0.1:6789
 *
 * @pre rados_connect() has not been called on the cluster handle
 *
 * @param cluster cluster handle to configure
 * @param argc number of arguments in argv
 * @param argv arguments to parse
 * @returns 0 on success, negative error code on failure
 */
int rados_conf_parse_argv(rados_t cluster, int argc, const char **argv);


/**
 * Configure the cluster handle with command line arguments, returning
 * any remainders.  Same rados_conf_parse_argv, except for extra
 * remargv argument to hold returns unrecognized arguments.
 *
 * @pre rados_connect() has not been called on the cluster handle
 *
 * @param cluster cluster handle to configure
 * @param argc number of arguments in argv
 * @param argv arguments to parse
 * @param remargv char* array for returned unrecognized arguments
 * @returns 0 on success, negative error code on failure
 */
int rados_conf_parse_argv_remainder(rados_t cluster, int argc,
				    const char **argv, const char **remargv);
/**
 * Configure the cluster handle based on an environment variable
 *
 * The contents of the environment variable are parsed as if they were
 * Ceph command line options. If var is NULL, the CEPH_ARGS
 * environment variable is used.
 *
 * @pre rados_connect() has not been called on the cluster handle
 *
 * @note BUG: this is not threadsafe - it uses a static buffer
 *
 * @param cluster cluster handle to configure
 * @param var name of the environment variable to read
 * @returns 0 on success, negative error code on failure
 */
int rados_conf_parse_env(rados_t cluster, const char *var);

/**
 * Set a configuration option
 *
 * @pre rados_connect() has not been called on the cluster handle
 *
 * @param cluster cluster handle to configure
 * @param option option to set
 * @param value value of the option
 * @returns 0 on success, negative error code on failure
 * @returns -ENOENT when the option is not a Ceph configuration option
 */
int rados_conf_set(rados_t cluster, const char *option, const char *value);

/**
 * Get the value of a configuration option
 *
 * @param cluster configuration to read
 * @param option which option to read
 * @param buf where to write the configuration value
 * @param len the size of buf in bytes
 * @returns 0 on success, negative error code on failure
 * @returns -ENAMETOOLONG if the buffer is too short to contain the
 * requested value
 */
int rados_conf_get(rados_t cluster, const char *option, char *buf, size_t len);

/** @} config */

/**
 * Read usage info about the cluster
 *
 * This tells you total space, space used, space available, and number
 * of objects. These are not updated immediately when data is written,
 * they are eventually consistent.
 *
 * @param cluster cluster to query
 * @param result where to store the results
 * @returns 0 on success, negative error code on failure
 */
int rados_cluster_stat(rados_t cluster, struct rados_cluster_stat_t *result);

/**
 * Get the fsid of the cluster as a hexadecimal string.
 *
 * The fsid is a unique id of an entire Ceph cluster.
 *
 * @param cluster where to get the fsid
 * @param buf where to write the fsid
 * @param len the size of buf in bytes (should be 37)
 * @returns 0 on success, negative error code on failure
 * @returns -ERANGE if the buffer is too short to contain the
 * fsid
 */
int rados_cluster_fsid(rados_t cluster, char *buf, size_t len);

/**
 * @defgroup librados_h_pools Pools
 *
 * RADOS pools are separate namespaces for objects. Pools may have
 * different crush rules associated with them, so they could have
 * differing replication levels or placement strategies. RADOS
 * permissions are also tied to pools - users can have different read,
 * write, and execute permissions on a per-pool basis.
 *
 * @{
 */

/**
 * List pools
 *
 * Gets a list of pool names as NULL-terminated strings.  The pool
 * names will be placed in the supplied buffer one after another.
 * After the last pool name, there will be two 0 bytes in a row.
 *
 * If len is too short to fit all the pool name entries we need, we will fill
 * as much as we can.
 *
 * @param cluster cluster handle
 * @param buf output buffer
 * @param len output buffer length
 * @returns length of the buffer we would need to list all pools
 */
int rados_pool_list(rados_t cluster, char *buf, size_t len);

/**
 * Get a configuration handle for a rados cluster handle
 *
 * This handle is valid only as long as the cluster handle is valid.
 *
 * @param cluster cluster handle
 * @returns config handle for this cluster
 */
rados_config_t rados_cct(rados_t cluster);

/**
 * Get a global id for current instance
 *
 * This id is a unique representation of current connection to the cluster
 *
 * @param cluster cluster handle
 * @returns instance global id
 */
uint64_t rados_get_instance_id(rados_t cluster);

/**
 * Create an io context
 *
 * The io context allows you to perform operations within a particular
 * pool. For more details see rados_ioctx_t.
 *
 * @param cluster which cluster the pool is in
 * @param pool_name name of the pool
 * @param ioctx where to store the io context
 * @returns 0 on success, negative error code on failure
 */
int rados_ioctx_create(rados_t cluster, const char *pool_name, rados_ioctx_t *ioctx);

/**
 * The opposite of rados_ioctx_create
 *
 * This just tells librados that you no longer need to use the io context.
 * It may not be freed immediately if there are pending asynchronous
 * requests on it, but you should not use an io context again after
 * calling this function on it.
 *
 * @warning This does not guarantee any asynchronous
 * writes have completed. You must call rados_aio_flush()
 * on the io context before destroying it to do that.
 *
 * @param io the io context to dispose of
 */
void rados_ioctx_destroy(rados_ioctx_t io);

/**
 * Get configuration hadnle for a pool handle
 *
 * @param io pool handle
 * @returns rados_config_t for this cluster
 */
rados_config_t rados_ioctx_cct(rados_ioctx_t io);

/**
 * Get the cluster handle used by this rados_ioctx_t
 * Note that this is a weak reference, and should not
 * be destroyed via rados_destroy().
 *
 * @param io the io context
 * @returns the cluster handle for this io context
 */
rados_t rados_ioctx_get_cluster(rados_ioctx_t io);

/**
 * Get pool usage statistics
 *
 * Fills in a rados_pool_stat_t after querying the cluster.
 *
 * @param io determines which pool to query
 * @param stats where to store the results
 * @returns 0 on success, negative error code on failure
 */
int rados_ioctx_pool_stat(rados_ioctx_t io, struct rados_pool_stat_t *stats);

/**
 * Get the id of a pool
 *
 * @param cluster which cluster the pool is in
 * @param pool_name which pool to look up
 * @returns id of the pool
 * @returns -ENOENT if the pool is not found
 */
int64_t rados_pool_lookup(rados_t cluster, const char *pool_name);

/**
 * Get the name of a pool
 *
 * @param cluster which cluster the pool is in
 * @param id the id of the pool
 * @param buf where to store the pool name
 * @param maxlen size of buffer where name will be stored
 * @returns length of string stored, or -ERANGE if buffer too small
 */
int rados_pool_reverse_lookup(rados_t cluster, int64_t id, char *buf,
			      size_t maxlen);

/**
 * Create a pool with default settings
 *
 * The default owner is the admin user (auid 0).
 * The default crush rule is rule 0.
 *
 * @param cluster the cluster in which the pool will be created
 * @param pool_name the name of the new pool
 * @returns 0 on success, negative error code on failure
 */
int rados_pool_create(rados_t cluster, const char *pool_name);

/**
 * Create a pool owned by a specific auid
 *
 * The auid is the authenticated user id to give ownership of the pool.
 * TODO: document auid and the rest of the auth system
 *
 * @param cluster the cluster in which the pool will be created
 * @param pool_name the name of the new pool
 * @param auid the id of the owner of the new pool
 * @returns 0 on success, negative error code on failure
 */
int rados_pool_create_with_auid(rados_t cluster, const char *pool_name, uint64_t auid);

/**
 * Create a pool with a specific CRUSH rule
 *
 * @param cluster the cluster in which the pool will be created
 * @param pool_name the name of the new pool
 * @param crush_rule_num which rule to use for placement in the new pool1
 * @returns 0 on success, negative error code on failure
 */
int rados_pool_create_with_crush_rule(rados_t cluster, const char *pool_name,
				      __u8 crush_rule_num);

/**
 * Create a pool with a specific CRUSH rule and auid
 *
 * This is a combination of rados_pool_create_with_crush_rule() and
 * rados_pool_create_with_auid().
 *
 * @param cluster the cluster in which the pool will be created
 * @param pool_name the name of the new pool
 * @param crush_rule_num which rule to use for placement in the new pool2
 * @param auid the id of the owner of the new pool
 * @returns 0 on success, negative error code on failure
 */
int rados_pool_create_with_all(rados_t cluster, const char *pool_name, uint64_t auid,
			       __u8 crush_rule_num);

/**
 * Delete a pool and all data inside it
 *
 * The pool is removed from the cluster immediately,
 * but the actual data is deleted in the background.
 *
 * @param cluster the cluster the pool is in
 * @param pool_name which pool to delete
 * @returns 0 on success, negative error code on failure
 */
int rados_pool_delete(rados_t cluster, const char *pool_name);

/**
 * Attempt to change an io context's associated auid "owner."
 *
 * Requires that you have write permission on both the current and new
 * auid.
 *
 * @param io reference to the pool to change.
 * @param auid the auid you wish the io to have.
 * @returns 0 on success, negative error code on failure
 */
int rados_ioctx_pool_set_auid(rados_ioctx_t io, uint64_t auid);

/**
 * Get the auid of a pool
 *
 * @param io pool to query
 * @param auid where to store the auid
 * @returns 0 on success, negative error code on failure
 */
int rados_ioctx_pool_get_auid(rados_ioctx_t io, uint64_t *auid);

/**
 * Get the pool id of the io context
 *
 * @param io the io context to query
 * @returns the id of the pool the io context uses
 */
int64_t rados_ioctx_get_id(rados_ioctx_t io);

/**
 * Get the pool name of the io context
 *
 * @param io the io context to query
 * @param buf pointer to buffer where name will be stored
 * @param maxlen size of buffer where name will be stored
 * @returns length of string stored, or -ERANGE if buffer too small
 */
int rados_ioctx_get_pool_name(rados_ioctx_t io, char *buf, unsigned maxlen);

/** @} pools */

/**
 * @defgroup librados_h_obj_loc Object Locators
 *
 * @{
 */

/**
 * Set the key for mapping objects to pgs within an io context.
 *
 * The key is used instead of the object name to determine which
 * placement groups an object is put in. This affects all subsequent
 * operations of the io context - until a different locator key is
 * set, all objects in this io context will be placed in the same pg.
 *
 * This is useful if you need to do clone_range operations, which must
 * be done with the source and destination objects in the same pg.
 *
 * @param io the io context to change
 * @param key the key to use as the object locator, or NULL to discard
 * any previously set key
 */
void rados_ioctx_locator_set_key(rados_ioctx_t io, const char *key);
/** @} obj_loc */

/**
 * @defgroup librados_h_list_obj Listing Objects
 * @{
 */
/**
 * Start listing objects in a pool
 *
 * @param io the pool to list from
 * @param ctx the handle to store list context in
 * @returns 0 on success, negative error code on failure
 */
int rados_objects_list_open(rados_ioctx_t io, rados_list_ctx_t *ctx);

/**
 * Get the next object name and locator in the pool
 *
 * *entry and *key are valid until next call to rados_objects_list_*
 *
 * @param ctx iterator marking where you are in the listing
 * @param entry where to store the name of the entry
 * @param key where to store the object locator (set to NULL to ignore)
 * @returns 0 on success, negative error code on failure
 * @returns -ENOENT when there are no more objects to list
 */
int rados_objects_list_next(rados_list_ctx_t ctx, const char **entry, const char **key);

/**
 * Close the object listing handle.
 *
 * This should be called when the handle is no longer needed.
 * The handle should not be used after it has been closed.
 *
 * @param ctx the handle to close
 */
void rados_objects_list_close(rados_list_ctx_t ctx);

/** @} Listing Objects */

/**
 * @defgroup librados_h_snaps Snapshots
 *
 * RADOS snapshots are based upon sequence numbers that form a
 * snapshot context. They are pool-specific. The snapshot context
 * consists of the current snapshot sequence number for a pool, and an
 * array of sequence numbers at which snapshots were taken, in
 * descending order. Whenever a snapshot is created or deleted, the
 * snapshot sequence number for the pool is increased. To add a new
 * snapshot, the new snapshot sequence number must be increased and
 * added to the snapshot context.
 *
 * There are two ways to manage these snapshot contexts:
 * -# within the RADOS cluster
 *    These are called pool snapshots, and store the snapshot context
 *    in the OSDMap. These represent a snapshot of all the objects in
 *    a pool.
 * -# within the RADOS clients
 *    These are called self-managed snapshots, and push the
 *    responsibility for keeping track of the snapshot context to the
 *    clients. For every write, the client must send the snapshot
 *    context. In librados, this is accomplished with
 *    rados_selfmanaged_snap_set_write_ctx(). These are more
 *    difficult to manage, but are restricted to specific objects
 *    instead of applying to an entire pool.
 *
 * @{
 */

/**
 * Create a pool-wide snapshot
 *
 * @param io the pool to snapshot
 * @param snapname the name of the snapshot
 * @returns 0 on success, negative error code on failure
 */
int rados_ioctx_snap_create(rados_ioctx_t io, const char *snapname);

/**
 * Delete a pool snapshot
 *
 * @param io the pool to delete the snapshot from
 * @param snapname which snapshot to delete
 * @returns 0 on success, negative error code on failure
 */
int rados_ioctx_snap_remove(rados_ioctx_t io, const char *snapname);

/**
 * Rollback an object to a pool snapshot
 *
 * The contents of the object will be the same as
 * when the snapshot was taken.
 *
 * @param io the pool in which the object is stored
 * @param oid the name of the object to rollback
 * @param snapname which snapshot to rollback to
 * @returns 0 on success, negative error code on failure
 */
int rados_rollback(rados_ioctx_t io, const char *oid,
		   const char *snapname);

/**
 * Set the snapshot from which reads are performed.
 *
 * Subsequent reads will return data as it was at the time of that
 * snapshot.
 *
 * @param io the io context to change
 * @param snap the id of the snapshot to set, or LIBRADOS_SNAP_HEAD for no
 * snapshot (i.e. normal operation)
 */
void rados_ioctx_snap_set_read(rados_ioctx_t io, rados_snap_t snap);

/**
 * Allocate an ID for a self-managed snapshot
 *
 * Get a unique ID to put in the snaphot context to create a
 * snapshot. A clone of an object is not created until a write with
 * the new snapshot context is completed.
 *
 * @param io the pool in which the snapshot will exist
 * @param snapid where to store the newly allocated snapshot ID
 * @returns 0 on success, negative error code on failure
 */
int rados_ioctx_selfmanaged_snap_create(rados_ioctx_t io, rados_snap_t *snapid);

/**
 * Remove a self-managed snapshot
 *
 * This increases the snapshot sequence number, which will cause
 * snapshots to be removed lazily.
 *
 * @param io the pool in which the snapshot will exist
 * @param snapid where to store the newly allocated snapshot ID
 * @returns 0 on success, negative error code on failure
 */
int rados_ioctx_selfmanaged_snap_remove(rados_ioctx_t io, rados_snap_t snapid);

/**
 * Rollback an object to a self-managed snapshot
 *
 * The contents of the object will be the same as
 * when the snapshot was taken.
 *
 * @param io the pool in which the object is stored
 * @param oid the name of the object to rollback
 * @param snapid which snapshot to rollback to
 * @returns 0 on success, negative error code on failure
 */
int rados_ioctx_selfmanaged_snap_rollback(rados_ioctx_t io, const char *oid, rados_snap_t snapid);

/**
 * Set the snapshot context for use when writing to objects
 *
 * This is stored in the io context, and applies to all future writes.
 *
 * @param io the io context to change
 * @param seq the newest snapshot sequence number for the pool
 * @param snaps array of snapshots in sorted by descending id
 * @param num_snaps how many snaphosts are in the snaps array
 * @returns 0 on success, negative error code on failure
 * @returns -EINVAL if snaps are not in descending order
 */
int rados_ioctx_selfmanaged_snap_set_write_ctx(rados_ioctx_t io, rados_snap_t seq, rados_snap_t *snaps, int num_snaps);

/**
 * List all the ids of pool snapshots
 *
 * If the output array does not have enough space to fit all the
 * snapshots, -ERANGE is returned and the caller should retry with a
 * larger array.
 *
 * @param io the pool to read from
 * @param snaps where to store the results
 * @param maxlen the number of rados_snap_t that fit in the snaps array
 * @returns number of snapshots on success, negative error code on failure
 * @returns -ERANGE is returned if the snaps array is too short
 */
int rados_ioctx_snap_list(rados_ioctx_t io, rados_snap_t *snaps, int maxlen);

/**
 * Get the id of a pool snapshot
 *
 * @param io the pool to read from
 * @param name the snapshot to find
 * @param id where to store the result
 * @returns 0 on success, negative error code on failure
 */
int rados_ioctx_snap_lookup(rados_ioctx_t io, const char *name, rados_snap_t *id);

/**
 * Get the name of a pool snapshot
 *
 * @param io the pool to read from
 * @param id the snapshot to find
 * @param name where to store the result
 * @param maxlen the size of the name array
 * @returns 0 on success, negative error code on failure
 * @returns -ERANGE if the name array is too small
 */
int rados_ioctx_snap_get_name(rados_ioctx_t io, rados_snap_t id, char *name, int maxlen);

/**
 * Find when a pool snapshot occurred
 *
 * @param io the pool the snapshot was taken in
 * @param id the snapshot to lookup
 * @param t where to store the result
 * @returns 0 on success, negative error code on failure
 */
int rados_ioctx_snap_get_stamp(rados_ioctx_t io, rados_snap_t id, time_t *t);

/** @} Snapshots */

/**
 * @defgroup librados_h_synch_io Synchronous I/O
 * Writes are replicated to a number of OSDs based on the
 * configuration of the pool they are in. These write functions block
 * until data is in memory on all replicas of the object they're
 * writing to - they are equivalent to doing the corresponding
 * asynchronous write, and the calling
 * rados_ioctx_wait_for_complete().  For greater data safety, use the
 * asynchronous functions and rados_aio_wait_for_safe().
 *
 * @{
 */

/**
 * Return the version of the last object read or written to.
 *
 * This exposes the internal version number of the last object read or
 * written via this io context
 *
 * @param io the io context to check
 * @returns last read or written object version
 */
uint64_t rados_get_last_version(rados_ioctx_t io);

/**
 * Write data to an object
 *
 * @param io the io context in which the write will occur
 * @param oid name of the object
 * @param buf data to write
 * @param len length of the data, in bytes
 * @param off byte offset in the object to begin writing at
 * @returns number of bytes written on success, negative error code on
 * failure
 */
int rados_write(rados_ioctx_t io, const char *oid, const char *buf, size_t len, uint64_t off);

/**
 * Write an entire object
 *
 * The object is filled with the provided data. If the object exists,
 * it is atomically truncated and then written.
 *
 * @param io the io context in which the write will occur
 * @param oid name of the object
 * @param buf data to write
 * @param len length of the data, in bytes
 * @returns 0 on success, negative error code on failure
 */
int rados_write_full(rados_ioctx_t io, const char *oid, const char *buf, size_t len);

/**
 * Efficiently copy a portion of one object to another
 *
 * If the underlying filesystem on the OSD supports it, this will be a
 * copy-on-write clone.
 *
 * The src and dest objects must be in the same pg. To ensure this,
 * the io context should have a locator key set (see
 * rados_ioctx_locator_set_key()).
 *
 * @param io the context in which the data is cloned
 * @param dst the name of the destination object
 * @param dst_off the offset within the destination object (in bytes)
 * @param src the name of the source object
 * @param src_off the offset within the source object (in bytes)
 * @param len how much data to copy
 * @returns 0 on success, negative error code on failure
 */
int rados_clone_range(rados_ioctx_t io, const char *dst, uint64_t dst_off,
                      const char *src, uint64_t src_off, size_t len);

/**
 * Append data to an object
 *
 * @param io the context to operate in
 * @param oid the name of the object
 * @param buf the data to append
 * @param len length of buf (in bytes)
 * @returns number of bytes written on success, negative error code on
 * failure
 */
int rados_append(rados_ioctx_t io, const char *oid, const char *buf, size_t len);

/**
 * Read data from an object
 *
 * The io context determines the snapshot to read from, if any was set
 * by rados_ioctx_snap_set_read().
 *
 * @param io the context in which to perform the read
 * @param oid the name of the object to read from
 * @param buf where to store the results
 * @param len the number of bytes to read
 * @param off the offset to start reading from in the object
 * @returns number of bytes read on success, negative error code on
 * failure
 */
int rados_read(rados_ioctx_t io, const char *oid, char *buf, size_t len, uint64_t off);

/**
 * Delete an object
 *
 * @note This does not delete any snapshots of the object.
 *
 * @param io the pool to delete the object from
 * @param oid the name of the object to delete
 * @returns 0 on success, negative error code on failure
 */
int rados_remove(rados_ioctx_t io, const char *oid);

/**
 * Resize an object
 *
 * If this enlarges the object, the new area is logically filled with
 * zeroes. If this shrinks the object, the excess data is removed.
 *
 * @param io the context in which to truncate
 * @param oid the name of the object
 * @param size the new size of the object in bytes
 * @returns 0 on success, negative error code on failure
 */
int rados_trunc(rados_ioctx_t io, const char *oid, uint64_t size);

/**
 * @defgroup librados_h_xattrs Xattrs
 * Extended attributes are stored as extended attributes on the files
 * representing an object on the OSDs. Thus, they have the same
 * limitations as the underlying filesystem. On ext4, this means that
 * the total data stored in xattrs cannot exceed 4KB.
 *
 * @{
 */

/**
 * Get the value of an extended attribute on an object.
 *
 * @param io the context in which the attribute is read
 * @param o name of the object
 * @param name which extended attribute to read
 * @param buf where to store the result
 * @param len size of buf in bytes
 * @returns length of xattr value on success, negative error code on failure
 */
int rados_getxattr(rados_ioctx_t io, const char *o, const char *name, char *buf, size_t len);

/**
 * Set an extended attribute on an object.
 *
 * @param io the context in which xattr is set
 * @param o name of the object
 * @param name which extended attribute to set
 * @param buf what to store in the xattr
 * @param len the number of bytes in buf
 * @returns 0 on success, negative error code on failure
 */
int rados_setxattr(rados_ioctx_t io, const char *o, const char *name, const char *buf, size_t len);

/**
 * Delete an extended attribute from an object.
 *
 * @param io the context in which to delete the xattr
 * @param o the name of the object
 * @param name which xattr to delete
 * @returns 0 on success, negative error code on failure
 */
int rados_rmxattr(rados_ioctx_t io, const char *o, const char *name);

/**
 * Start iterating over xattrs on an object.
 *
 * @post iter is a valid iterator
 *
 * @param io the context in which to list xattrs
 * @param oid name of the object
 * @param iter where to store the iterator
 * @returns 0 on success, negative error code on failure
 */
int rados_getxattrs(rados_ioctx_t io, const char *oid, rados_xattrs_iter_t *iter);

/**
 * Get the next xattr on the object
 *
 * @pre iter is a valid iterator
 *
 * @post name is the NULL-terminated name of the next xattr, and val
 * contains the value of the xattr, which is of length len. If the end
 * of the list has been reached, name and val are NULL, and len is 0.
 *
 * @param iter iterator to advance
 * @param name where to store the name of the next xattr
 * @param val where to store the value of the next xattr
 * @param len the number of bytes in val
 * @returns 0 on success, negative error code on failure
 */
int rados_getxattrs_next(rados_xattrs_iter_t iter, const char **name,
			 const char **val, size_t *len);

/**
 * Close the xattr iterator.
 *
 * iter should not be used after this is called.
 *
 * @param iter the iterator to close
 */
void rados_getxattrs_end(rados_xattrs_iter_t iter);

/** @} Xattrs */

/**
 * Get object stats (size/mtime)
 *
 * TODO: when are these set, and by whom? can they be out of date?
 *
 * @param io ioctx
 * @param o object name
 * @param psize where to store object size
 * @param pmtime where to store modification time
 * @returns 0 on success, negative error code on failure
 */
int rados_stat(rados_ioctx_t io, const char *o, uint64_t *psize, time_t *pmtime);

/**
 * Update tmap (trivial map)
 *
 * Do compound update to a tmap object, inserting or deleting some
 * number of records.  cmdbuf is a series of operation byte
 * codes, following by command payload.  Each command is a single-byte
 * command code, whose value is one of CEPH_OSD_TMAP_*.
 *
 *  - update tmap 'header'
 *    - 1 byte  = CEPH_OSD_TMAP_HDR
 *    - 4 bytes = data length (little endian)
 *    - N bytes = data
 *
 *  - insert/update one key/value pair
 *    - 1 byte  = CEPH_OSD_TMAP_SET
 *    - 4 bytes = key name length (little endian)
 *    - N bytes = key name
 *    - 4 bytes = data length (little endian)
 *    - M bytes = data
 *
 *  - insert one key/value pair; return -EEXIST if it already exists.
 *    - 1 byte  = CEPH_OSD_TMAP_CREATE
 *    - 4 bytes = key name length (little endian)
 *    - N bytes = key name
 *    - 4 bytes = data length (little endian)
 *    - M bytes = data
 *
 *  - remove one key/value pair
 *    - 1 byte  = CEPH_OSD_TMAP_RM
 *    - 4 bytes = key name length (little endian)
 *    - N bytes = key name
 *
 * Restrictions:
 *  - The HDR update must preceed any key/value updates.
 *  - All key/value updates must be in lexicographically sorted order
 *    in cmdbuf.
 *  - You can read/write to a tmap object via the regular APIs, but
 *    you should be careful not to corrupt it.  Also be aware that the
 *    object format may change without notice.
 *
 * @param io ioctx
 * @param o object name
 * @param cmdbuf command buffer
 * @param cmdbuflen command buffer length in bytes
 * @returns 0 on success, negative error code on failure
 */
int rados_tmap_update(rados_ioctx_t io, const char *o, const char *cmdbuf, size_t cmdbuflen);

/**
 * Store complete tmap (trivial map) object
 *
 * Put a full tmap object into the store, replacing what was there.
 *
 * The format of buf is:
 * - 4 bytes - length of header (little endian)
 * - N bytes - header data
 * - 4 bytes - number of keys (little endian)
 *
 * and for each key,
 * - 4 bytes - key name length (little endian)
 * - N bytes - key name
 * - 4 bytes - value length (little endian)
 * - M bytes - value data
 *
 * @param io ioctx
 * @param o object name
 * @param buf buffer
 * @param buflen buffer length in bytes
 * @returns 0 on success, negative error code on failure
 */
int rados_tmap_put(rados_ioctx_t io, const char *o, const char *buf, size_t buflen);

/**
 * Fetch complete tmap (trivial map) object
 *
 * Read a full tmap object.  See rados_tmap_put() for the format the
 * data is returned in.
 *
 * @param io ioctx
 * @param o object name
 * @param buf buffer
 * @param buflen buffer length in bytes
 * @returns 0 on success, negative error code on failure
 * @returns -ERANGE if buf isn't big enough
 */
int rados_tmap_get(rados_ioctx_t io, const char *o, char *buf, size_t buflen);

/**
 * Execute an OSD class method on an object
 *
 * The OSD has a plugin mechanism for performing complicated
 * operations on an object atomically. These plugins are called
 * classes. This function allows librados users to call the custom
 * methods. The input and output formats are defined by the class.
 * Classes in ceph.git can be found in src/cls_*.cc
 *
 * @param io the context in which to call the method
 * @param oid the object to call the method on
 * @param cls the name of the class
 * @param method the name of the method
 * @param in_buf where to find input
 * @param in_len length of in_buf in bytes
 * @param buf where to store output
 * @param out_len length of buf in bytes
 * @returns the length of the output, or
 * -ERANGE if out_buf does not have enough space to store it (For methods that return data). For
 * methods that don't return data, the return value is
 * method-specific.
 */
int rados_exec(rados_ioctx_t io, const char *oid, const char *cls, const char *method,
	       const char *in_buf, size_t in_len, char *buf, size_t out_len);


/** @} Synchronous I/O */

/**
 * @defgroup librados_h_asynch_io Asynchronous I/O
 * Read and write to objects without blocking.
 *
 * @{
 */

/**
 * @typedef rados_completion_t
 * Represents the state of an asynchronous operation - it contains the
 * return value once the operation completes, and can be used to block
 * until the operation is complete or safe.
 */
typedef void *rados_completion_t;

/**
 * @typedef rados_callback_t
 * Callbacks for asynchrous operations take two parameters:
 * - cb the completion that has finished
 * - arg application defined data made available to the callback function
 */
typedef void (*rados_callback_t)(rados_completion_t cb, void *arg);

/**
 * Constructs a completion to use with asynchronous operations
 *
 * The complete and safe callbacks correspond to operations being
 * acked and committed, respectively. The callbacks are called in
 * order of receipt, so the safe callback may be triggered before the
 * complete callback, and vice versa. This is affected by journalling
 * on the OSDs.
 *
 * TODO: more complete documentation of this elsewhere (in the RADOS docs?)
 *
 * @note Read operations only get a complete callback.
 * @note BUG: this should check for ENOMEM instead of throwing an exception
 *
 * @param cb_arg application-defined data passed to the callback functions
 * @param cb_complete the function to be called when the operation is
 * in memory on all relpicas
 * @param cb_safe the function to be called when the operation is on
 * stable storage on all replicas
 * @param pc where to store the completion
 * @returns 0
 */
int rados_aio_create_completion(void *cb_arg, rados_callback_t cb_complete, rados_callback_t cb_safe,
				rados_completion_t *pc);

/**
 * Block until an operation completes
 *
 * This means it is in memory on all replicas.
 *
 * @note BUG: this should be void
 *
 * @param c operation to wait for
 * @returns 0
 */
int rados_aio_wait_for_complete(rados_completion_t c);

/**
 * Block until an operation is safe
 *
 * This means it is on stable storage on all replicas.
 *
 * @note BUG: this should be void
 *
 * @param c operation to wait for
 * @returns 0
 */
int rados_aio_wait_for_safe(rados_completion_t c);

/**
 * Has an asynchronous operation completed?
 *
 * @warning This does not imply that the complete callback has
 * finished
 *
 * @param c async operation to inspect
 * @returns whether c is complete
 */
int rados_aio_is_complete(rados_completion_t c);

/**
 * Is an asynchronous operation safe?
 *
 * @warning This does not imply that the safe callback has
 * finished
 *
 * @param c async operation to inspect
 * @returns whether c is safe
 */
int rados_aio_is_safe(rados_completion_t c);

/**
 * Block until an operation completes and callback completes
 *
 * This means it is in memory on all replicas and can be read.
 *
 * @note BUG: this should be void
 *
 * @param c operation to wait for
 * @returns 0
 */
int rados_aio_wait_for_complete_and_cb(rados_completion_t c);

/**
 * Block until an operation is safe and callback has completed
 *
 * This means it is on stable storage on all replicas.
 *
 * @note BUG: this should be void
 *
 * @param c operation to wait for
 * @returns 0
 */
int rados_aio_wait_for_safe_and_cb(rados_completion_t c);

/**
 * Has an asynchronous operation and callback completed
 *
 * @param c async operation to inspect
 * @returns whether c is complete
 */
int rados_aio_is_complete_and_cb(rados_completion_t c);

/**
 * Is an asynchronous operation safe and has the callback completed
 *
 * @param c async operation to inspect
 * @returns whether c is safe
 */
int rados_aio_is_safe_and_cb(rados_completion_t c);

/**
 * Get the return value of an asychronous operation
 *
 * The return value is set when the operation is complete or safe,
 * whichever comes first.
 *
 * @pre The operation is safe or complete
 *
 * @note BUG: complete callback may never be called when the safe
 * message is received before the complete message
 *
 * @param c async operation to inspect
 * @returns return value of the operation
 */
int rados_aio_get_return_value(rados_completion_t c);

/**
 * Release a completion
 *
 * Call this when you no longer need the completion. It may not be
 * freed immediately if the operation is not acked and committed.
 *
 * @param c completion to release
 */
void rados_aio_release(rados_completion_t c);

/**
 * Write data to an object asynchronously
 *
 * Queues the write and returns. The return value of the completion
 * will be 0 on success, negative error code on failure.
 *
 * @param io the context in which the write will occur
 * @param oid name of the object
 * @param completion what to do when the write is safe and complete
 * @param buf data to write
 * @param len length of the data, in bytes
 * @param off byte offset in the object to begin writing at
 * @returns 0 on success, -EROFS if the io context specifies a snap_seq
 * other than LIBRADOS_SNAP_HEAD
 */
int rados_aio_write(rados_ioctx_t io, const char *oid,
		    rados_completion_t completion,
		    const char *buf, size_t len, uint64_t off);

/**
 * Asychronously append data to an object
 *
 * Queues the append and returns.
 *
 * The return value of the completion will be 0 on success, negative
 * error code on failure.
 *
 * @param io the context to operate in
 * @param oid the name of the object
 * @param completion what to do when the append is safe and complete
 * @param buf the data to append
 * @param len length of buf (in bytes)
 * @returns 0 on success, -EROFS if the io context specifies a snap_seq
 * other than LIBRADOS_SNAP_HEAD
 */
int rados_aio_append(rados_ioctx_t io, const char *oid,
		     rados_completion_t completion,
		     const char *buf, size_t len);

/**
 * Asychronously write an entire object
 *
 * The object is filled with the provided data. If the object exists,
 * it is atomically truncated and then written.
 * Queues the write_full and returns.
 *
 * The return value of the completion will be 0 on success, negative
 * error code on failure.
 *
 * @param io the io context in which the write will occur
 * @param oid name of the object
 * @param completion what to do when the write_full is safe and complete
 * @param buf data to write
 * @param len length of the data, in bytes
 * @returns 0 on success, -EROFS if the io context specifies a snap_seq
 * other than LIBRADOS_SNAP_HEAD
 */
int rados_aio_write_full(rados_ioctx_t io, const char *oid,
			 rados_completion_t completion,
			 const char *buf, size_t len);

/**
 * Asychronously remove an object
 *
 * Queues the remove and returns.
 *
 * The return value of the completion will be 0 on success, negative
 * error code on failure.
 *
 * @param io the context to operate in
 * @param oid the name of the object
 * @param completion what to do when the remove is safe and complete
 * @returns 0 on success, -EROFS if the io context specifies a snap_seq
 * other than LIBRADOS_SNAP_HEAD
 */
int rados_aio_remove(rados_ioctx_t io, const char *oid,
		     rados_completion_t completion);

/**
 * Asychronously read data from an object
 *
 * The io context determines the snapshot to read from, if any was set
 * by rados_ioctx_snap_set_read().
 *
 * The return value of the completion will be number of bytes read on
 * success, negative error code on failure.
 *
 * @note only the 'complete' callback of the completion will be called.
 *
 * @param io the context in which to perform the read
 * @param oid the name of the object to read from
 * @param completion what to do when the read is complete
 * @param buf where to store the results
 * @param len the number of bytes to read
 * @param off the offset to start reading from in the object
 * @returns 0 on success, negative error code on failure
 */
int rados_aio_read(rados_ioctx_t io, const char *oid,
		   rados_completion_t completion,
		   char *buf, size_t len, uint64_t off);

/**
 * Block until all pending writes in an io context are safe
 *
 * This is not equivalent to calling rados_aio_wait_for_safe() on all
 * write completions, since this waits for the associated callbacks to
 * complete as well.
 *
 * @note BUG: always returns 0, should be void or accept a timeout
 *
 * @param io the context to flush
 * @returns 0 on success, negative error code on failure
 */
int rados_aio_flush(rados_ioctx_t io);


/**
 * Schedule a callback for when all currently pending
 * aio writes are safe. This is a non-blocking version of
 * rados_aio_flush().
 *
 * @param io the context to flush
 * @param completion what to do when the writes are safe
 * @returns 0 on success, negative error code on failure
 */
int rados_aio_flush_async(rados_ioctx_t io, rados_completion_t completion);


/**
 * Asynchronously get object stats (size/mtime)
 *
 * @param io ioctx
 * @param o object name
 * @param psize where to store object size
 * @param pmtime where to store modification time
 * @returns 0 on success, negative error code on failure
 */
int rados_aio_stat(rados_ioctx_t io, const char *o,
		   rados_completion_t completion,
		   uint64_t *psize, time_t *pmtime);

/** @} Asynchronous I/O */

/**
 * @defgroup librados_h_watch_notify Watch/Notify
 *
 * Watch/notify is a protocol to help communicate among clients. It
 * can be used to sychronize client state. All that's needed is a
 * well-known object name (for example, rbd uses the header object of
 * an image).
 *
 * Watchers register an interest in an object, and receive all
 * notifies on that object. A notify attempts to communicate with all
 * clients watching an object, and blocks on the notifier until each
 * client responds or a timeout is reached.
 *
 * See rados_watch() and rados_notify() for more details.
 *
 * @{
 */

/**
 * @typedef rados_watchcb_t
 *
 * Callback activated when a notify is received on a watched
 * object. Parameters are:
 * - opcode undefined
 * - ver version of the watched object
 * - arg application-specific data
 *
 * @note BUG: opcode is an internal detail that shouldn't be exposed
 */
typedef void (*rados_watchcb_t)(uint8_t opcode, uint64_t ver, void *arg);

/**
 * Register an interest in an object
 *
 * A watch operation registers the client as being interested in
 * notifications on an object. OSDs keep track of watches on
 * persistent storage, so they are preserved across cluster changes by
 * the normal recovery process. If the client loses its connection to
 * the primary OSD for a watched object, the watch will be removed
 * after 30 seconds. Watches are automatically reestablished when a new
 * connection is made, or a placement group switches OSDs.
 *
 * @note BUG: watch timeout should be configurable
 * @note BUG: librados should provide a way for watchers to notice connection resets
 * @note BUG: the ver parameter does not work, and -ERANGE will never be returned
 *            (http://www.tracker.newdream.net/issues/2592)
 *
 * @param io the pool the object is in
 * @param o the object to watch
 * @param ver expected version of the object
 * @param handle where to store the internal id assigned to this watch
 * @param watchcb what to do when a notify is received on this object
 * @param arg application defined data to pass when watchcb is called
 * @returns 0 on success, negative error code on failure
 * @returns -ERANGE if the version of the object is greater than ver
 */
int rados_watch(rados_ioctx_t io, const char *o, uint64_t ver, uint64_t *handle,
                rados_watchcb_t watchcb, void *arg);

/**
 * Unregister an interest in an object
 *
 * Once this completes, no more notifies will be sent to us for this
 * watch. This should be called to clean up unneeded watchers.
 *
 * @param io the pool the object is in
 * @param o the name of the watched object
 * @param handle which watch to unregister
 * @returns 0 on success, negative error code on failure
 */
int rados_unwatch(rados_ioctx_t io, const char *o, uint64_t handle);

/**
 * Sychronously notify watchers of an object
 *
 * This blocks until all watchers of the object have received and
 * reacted to the notify, or a timeout is reached.
 *
 * @note BUG: the timeout is not changeable via the C API
 * @note BUG: the bufferlist is inaccessible in a rados_watchcb_t
 *
 * @param io the pool the object is in
 * @param o the name of the object
 * @param ver obsolete - just pass zero
 * @param buf data to send to watchers
 * @param buf_len length of buf in bytes
 * @returns 0 on success, negative error code on failure
 */
int rados_notify(rados_ioctx_t io, const char *o, uint64_t ver, const char *buf, int buf_len);

/** @} Watch/Notify */

/**
<<<<<<< HEAD
 * Take an exclusive lock on an object.
 *
 * @param io the context to operate in
 * @param oid the name of the object
 * @param name the name of the lock
 * @param cookie user-defined identifier for this instance of the lock
 * @param desc user-defined lock description
 * @param duration the duration of the lock. Set to NULL for infinite duration.
 * @param flags lock flags
 * @returns 0 on success, negative error code on failure
 * @returns -EBUSY if the lock is already held by another (client, cookie) pair
 * @returns -EEXIST if the lock is already held by the same (client, cookie) pair
 */
int rados_lock_exclusive(rados_ioctx_t io, const char * o, const char * name,
	       const char * cookie, const char * desc, struct timeval * duration,
	       uint8_t flags);

/**
 * Take a shared lock on an object.
 *
 * @param io the context to operate in
 * @param o the name of the object
 * @param name the name of the lock
 * @param cookie user-defined identifier for this instance of the lock
 * @param tag The tag of the lock
 * @param desc user-defined lock description
 * @param duration the duration of the lock. Set to NULL for infinite duration.
 * @param flags lock flags
 * @returns 0 on success, negative error code on failure
 * @returns -EBUSY if the lock is already held by another (client, cookie) pair
 * @returns -EEXIST if the lock is already held by the same (client, cookie) pair
 */
int rados_lock_shared(rados_ioctx_t io, const char * o, const char * name,
	       const char * cookie, const char * tag, const char * desc,
	       struct timeval * duration, uint8_t flags);

/**
 * Release a shared or exclusive lock on an object.
 *
 * @param io the context to operate in
 * @param o the name of the object
 * @param name the name of the lock
 * @param cookie user-defined identifier for the instance of the lock
 * @returns 0 on success, negative error code on failure
 * @returns -ENOENT if the lock is not held by the specified (client, cookie) pair
 */
int rados_unlock(rados_ioctx_t io, const char *o, const char *name,
		 const char *cookie);

/**
 * List clients that have locked the named object lock and information about
 * the lock.
 *
 * The number of bytes required in each buffer is put in the
 * corresponding size out parameter. If any of the provided buffers
 * are too short, -ERANGE is returned after these sizes are filled in.
 *
 * @param io the context to operate in
 * @param o the name of the object
 * @param name the name of the lock
 * @param exclusive where to store whether the lock is exclusive (1) or shared (0)
 * @param tag where to store the tag associated with the object lock
 * @param tag_len number of bytes in tag buffer
 * @param clients buffer in which locker clients are stored, separated by '\0'
 * @param clients_len number of bytes in the clients buffer
 * @param cookies buffer in which locker cookies are stored, separated by '\0'
 * @param cookies_len number of bytes in the cookies buffer
 * @param addrs buffer in which locker addresses are stored, separated by '\0'
 * @param addrs_len number of bytes in the clients buffer
 * @returns number of lockers on success, negative error code on failure
 * @returns -ERANGE if any of the buffers are too short
 */
ssize_t rados_list_lockers(rados_ioctx_t io, const char *o,
			   const char *name, int *exclusive,
			   char *tag, size_t *tag_len,
			   char *clients, size_t *clients_len,
			   char *cookies, size_t *cookies_len,
			   char *addrs, size_t *addrs_len);

/**
 * Releases a shared or exclusive lock on an object, which was taken by the
 * specified client.
 *
 * @param io the context to operate in
 * @param o the name of the object
 * @param name the name of the lock
 * @param client the client currently holding the lock
 * @param cookie user-defined identifier for the instance of the lock
 * @returns 0 on success, negative error code on failure
 * @returns -ENOENT if the lock is not held by the specified (client, cookie) pair
 * @returns -EINVAL if the client cannot be parsed
 */
int rados_break_lock(rados_ioctx_t io, const char *o, const char *name,
		     const char *client, const char *cookie);
=======
 * @defgroup librados_h_commands Mon/OSD/PG Commands
 *
 * These interfaces send commands relating to the monitor, OSD, or PGs.
 *
 * @{
 */

/**
 * Send monitor command.
 *
 * @note Takes command string in carefully-formatted JSON; must match
 * defined commands, types, etc.
 *
 * The result buffers are allocated on the heapt; the caller is
 * expected to release that memory with rados_buffer_free().  The
 * buffer and length pointers can all be NULL, in which case they are
 * not filled in.
 *
 * @param cluster cluster handle
 * @param cmd an array of char *'s representing the command
 * @param cmdlen count of valid entries in cmd
 * @param inbuf any bulk input data (crush map, etc.)
 * @param outbuf double pointer to output buffer
 * @param outbuflen pointer to output buffer length
 * @param outs double pointer to status string
 * @param outslen pointer to status string length
 * @returns 0 on success, negative error code on failure
 */
int rados_mon_command(rados_t cluster, const char **cmd, size_t cmdlen,
		      const char *inbuf, size_t inbuflen,
	       	      char **outbuf, size_t *outbuflen,
		      char **outs, size_t *outslen);

/**
 * free a rados-allocated buffer
 *
 * Release memory allocated by librados calls like rados_mon_command().
 *
 * @param buf buffer pointer
 */
void rados_buffer_free(char *buf);

int rados_osd_command(rados_t cluster, int osdid, const char **cmd,
		      size_t cmdlen,
		      const char *inbuf, size_t inbuflen,
		      char **outbuf, size_t *outbuflen,
		      char **outs, size_t *outslen);

int rados_pg_command(rados_t cluster, const char *pgstr, const char **cmd,
		     size_t cmdlen,
		     const char *inbuf, size_t inbuflen,
		     char **outbuf, size_t *outbuflen,
		     char **outs, size_t *outslen);

/**
 * monitor cluster log
 *
 * Monitor events logged to the cluster log.  The callback get each
 * log entry both as a single formatted line and with each field in a
 * separate arg.
 *
 * Calling with a cb argument of NULL will deregister any previously
 * registered callback.
 *
 * @param cluster cluster handle
 * @param level minimum log level (debug, info, warn|warning, err|error)
 * @param cb callback to run for each log message
 * @param arg void argument to pass to cb
 * @returns 0 on success, negative code on error
 */
typedef void (*rados_log_callback_t)(void *arg,
				     const char *line,
				     const char *who, 
				     uint64_t sec, uint64_t nsec,
				     uint64_t seq, const char *level,
				     const char *msg);

int rados_monitor_log(rados_t cluster, const char *level, rados_log_callback_t cb, void *arg);

/** @} Mon/OSD/PG commands */

>>>>>>> faa1ae76
#ifdef __cplusplus
}
#endif

#endif<|MERGE_RESOLUTION|>--- conflicted
+++ resolved
@@ -1602,7 +1602,6 @@
 /** @} Watch/Notify */
 
 /**
-<<<<<<< HEAD
  * Take an exclusive lock on an object.
  *
  * @param io the context to operate in
@@ -1697,7 +1696,7 @@
  */
 int rados_break_lock(rados_ioctx_t io, const char *o, const char *name,
 		     const char *client, const char *cookie);
-=======
+/**
  * @defgroup librados_h_commands Mon/OSD/PG Commands
  *
  * These interfaces send commands relating to the monitor, OSD, or PGs.
@@ -1779,7 +1778,6 @@
 
 /** @} Mon/OSD/PG commands */
 
->>>>>>> faa1ae76
 #ifdef __cplusplus
 }
 #endif
