// -*- mode:C++; tab-width:8; c-basic-offset:2; indent-tabs-mode:t -*- 
// vim: ts=8 sw=2 smarttab
/*
 * Ceph - scalable distributed file system
 *
 * Copyright (C) 2004-2006 Sage Weil <sage@newdream.net>
 *
 * This is free software; you can redistribute it and/or
 * modify it under the terms of the GNU Lesser General Public
 * License version 2.1, as published by the Free Software 
 * Foundation.  See file COPYING.
 * 
 */

#ifndef __CEPH_MONCLIENT_H
#define __CEPH_MONCLIENT_H

#include "msg/Dispatcher.h"
#include "msg/Messenger.h"

#include "MonMap.h"

#include "common/Timer.h"

#include "auth/AuthClientHandler.h"

#include "messages/MMonSubscribe.h"

class MonMap;
class MMonMap;
class MClientMountAck;
class MMonSubscribeAck;

class MonClient : public Dispatcher {
public:
  MonMap monmap;
private:
  Messenger *messenger;

  bufferlist tgt;
  entity_addr_t my_addr;

  Mutex monc_lock;
<<<<<<< HEAD
  Mutex auth_lock;
  bool mounted;
  int mounters;
  Cond mount_cond, map_cond;
  AuthClientHandler auth_client_handler;
=======
  SafeTimer timer;
>>>>>>> 78b005b3

  bool ms_dispatch(Message *m);
  void handle_monmap(MMonMap *m);

  void ms_handle_reset(const entity_addr_t& peer);


  // monitor session
  bool hunting;

  struct C_Tick : public Context {
    MonClient *monc;
    C_Tick(MonClient *m) : monc(m) {}
    void finish(int r) {
      monc->tick();
    }
  };
  void tick();

  // mount
private:
  client_t clientid;
  int mounting;
  int mount_err;
  Cond mount_cond, map_cond;
  utime_t mount_started;

<<<<<<< HEAD
  class MonClientOpHandler {
  protected:
    MonClient *client;
    Mutex op_lock;
    SafeTimer timer;
  public:
    bool done;
    int num_waiters;
    Cond cond;
    Context *timeout_event;

    MonClientOpHandler(MonClient *c) : client(c),
                op_lock("MonClientOpHandler::op_lock"),
		timer(op_lock) {
      done = false;
      num_waiters = 0;
      timeout_event = NULL;
    }

    void _op_timeout(double timeout);
    void _try_do_op(double timeout);
    int do_op(double timeout);

    virtual ~MonClientOpHandler() {}

    virtual Message *build_request() = 0;
    virtual void handle_response(Message *response) = 0;
    virtual bool got_response() = 0;
  };
  
  class C_OpTimeout : public Context {
  protected:
    MonClientOpHandler *op_handler;
    double timeout;
  public:
    C_OpTimeout(MonClientOpHandler *oph, double to) :
                                        op_handler(oph), timeout(to) {
    }
    void finish(int r) {
      if (r >= 0) op_handler->_op_timeout(timeout);
    }
  };

  class MonClientMountHandler : public MonClientOpHandler {
    bool response_flag;
  public:
    MonClientMountHandler(MonClient *c) : MonClientOpHandler(c) { response_flag = false; }
    ~MonClientMountHandler() {}

    Message *build_request();
    void handle_response(Message *response);
    bool got_response() { return response_flag; }
  };

  class MonClientUnmountHandler : public MonClientOpHandler {
    bool got_ack;
  public:
    MonClientUnmountHandler(MonClient *c) : MonClientOpHandler(c),
                            got_ack(false) {}
    ~MonClientUnmountHandler() {}

    Message *build_request();
    void handle_response(Message *response);
    bool got_response() { return got_ack; }
  };

  class MonClientAuthHandler : public MonClientOpHandler {
    bool has_data;
    int last_result;
  public:
    MonClientAuthHandler(MonClient *c) : MonClientOpHandler(c) {
      last_result = 0;
    }
    ~MonClientAuthHandler() {}

    Message *build_request();
    void handle_response(Message *response);
    bool got_response() { return !client->auth_client_handler.request_pending(); }
    int get_result() { return last_result; }
  };

  MonClientMountHandler mount_handler;

  MonClientAuthHandler *cur_auth_handler;

  void _try_mount(double timeout);
  void _mount_timeout(double timeout);
=======
  void _pick_new_mon();
  void _send_mon_message(Message *m);
  void _send_mount();
>>>>>>> 78b005b3
  void handle_mount_ack(MClientMountAck* m);

public:
  int mount(double mount_timeout);


  // mon subscriptions
private:
  map<nstring,ceph_mon_subscribe_item> sub_have;  // my subs, and current versions
  utime_t sub_renew_sent, sub_renew_after;

  void _renew_subs();
  void handle_subscribe_ack(MMonSubscribeAck* m);

public:
  void renew_subs() {
    Mutex::Locker l(monc_lock);
    _renew_subs();
  }
  void sub_want(nstring what, version_t have) {
    Mutex::Locker l(monc_lock);
    sub_have[what].have = have;
    sub_have[what].onetime = false;
  }
  void sub_want_onetime(nstring what, version_t have) {
    Mutex::Locker l(monc_lock);
    if (sub_have.count(what) == 0) {
      sub_have[what].have = have;
      sub_have[what].onetime = true;
      _renew_subs();
    }
  }
  void sub_got(nstring what, version_t have) {
    Mutex::Locker l(monc_lock);
    if (sub_have.count(what)) {
      if (sub_have[what].onetime)
	sub_have.erase(what);
      else
	sub_have[what].have = have;
    }
  }

 public:
  MonClient() : messenger(NULL),
		monc_lock("MonClient::monc_lock"),
<<<<<<< HEAD
		auth_lock("MonClient::auth_lock"),
                mount_handler(this) {
    //            auth_handler(this) {
    mounted = false;
    mounters = 0;
=======
		timer(monc_lock),
		hunting(false),
		mounting(0), mount_err(0) { }
  ~MonClient() {
    timer.cancel_all_events();
>>>>>>> 78b005b3
  }

  void init();
  void shutdown();

  int build_initial_monmap();
  int get_monmap();

<<<<<<< HEAD
  int mount(double mount_timeout);
  int authorize(uint32_t want_keys, double timeout);

  void tick();

  void send_mon_message(Message *m, bool new_mon=false);
=======
  void send_mon_message(Message *m) {
    Mutex::Locker l(monc_lock);
    _send_mon_message(m);
  }
>>>>>>> 78b005b3
  void note_mon_leader(int m) {
    Mutex::Locker l(monc_lock);
    monmap.last_mon = m;
  }
  void pick_new_mon() {
    Mutex::Locker l(monc_lock);
    _pick_new_mon();
  }

  entity_addr_t get_my_addr() { return my_addr; }

  const ceph_fsid_t& get_fsid() {
    return monmap.fsid;
  }

  entity_addr_t get_mon_addr(unsigned i) {
    Mutex::Locker l(monc_lock);
    if (i < monmap.size())
      return monmap.mon_inst[i].addr;
    return entity_addr_t();
  }
  entity_inst_t get_mon_inst(unsigned i) {
    Mutex::Locker l(monc_lock);
    if (i < monmap.size())
      return monmap.mon_inst[i];
    return entity_inst_t();
  }
  int get_num_mon() {
  class MonClientOpCtx {
  public:
    bool done;
    int num_waiters;
    Cond cond;
    Context *timeout_event;

    MonClientOpCtx() {
      done = false;
      num_waiters = 0;
    }
  };
  

    Mutex::Locker l(monc_lock);
    return monmap.size();
  }

  void set_messenger(Messenger *m) { messenger = m; }

};

#endif<|MERGE_RESOLUTION|>--- conflicted
+++ resolved
@@ -41,15 +41,7 @@
   entity_addr_t my_addr;
 
   Mutex monc_lock;
-<<<<<<< HEAD
-  Mutex auth_lock;
-  bool mounted;
-  int mounters;
-  Cond mount_cond, map_cond;
-  AuthClientHandler auth_client_handler;
-=======
   SafeTimer timer;
->>>>>>> 78b005b3
 
   bool ms_dispatch(Message *m);
   void handle_monmap(MMonMap *m);
@@ -77,99 +69,9 @@
   Cond mount_cond, map_cond;
   utime_t mount_started;
 
-<<<<<<< HEAD
-  class MonClientOpHandler {
-  protected:
-    MonClient *client;
-    Mutex op_lock;
-    SafeTimer timer;
-  public:
-    bool done;
-    int num_waiters;
-    Cond cond;
-    Context *timeout_event;
-
-    MonClientOpHandler(MonClient *c) : client(c),
-                op_lock("MonClientOpHandler::op_lock"),
-		timer(op_lock) {
-      done = false;
-      num_waiters = 0;
-      timeout_event = NULL;
-    }
-
-    void _op_timeout(double timeout);
-    void _try_do_op(double timeout);
-    int do_op(double timeout);
-
-    virtual ~MonClientOpHandler() {}
-
-    virtual Message *build_request() = 0;
-    virtual void handle_response(Message *response) = 0;
-    virtual bool got_response() = 0;
-  };
-  
-  class C_OpTimeout : public Context {
-  protected:
-    MonClientOpHandler *op_handler;
-    double timeout;
-  public:
-    C_OpTimeout(MonClientOpHandler *oph, double to) :
-                                        op_handler(oph), timeout(to) {
-    }
-    void finish(int r) {
-      if (r >= 0) op_handler->_op_timeout(timeout);
-    }
-  };
-
-  class MonClientMountHandler : public MonClientOpHandler {
-    bool response_flag;
-  public:
-    MonClientMountHandler(MonClient *c) : MonClientOpHandler(c) { response_flag = false; }
-    ~MonClientMountHandler() {}
-
-    Message *build_request();
-    void handle_response(Message *response);
-    bool got_response() { return response_flag; }
-  };
-
-  class MonClientUnmountHandler : public MonClientOpHandler {
-    bool got_ack;
-  public:
-    MonClientUnmountHandler(MonClient *c) : MonClientOpHandler(c),
-                            got_ack(false) {}
-    ~MonClientUnmountHandler() {}
-
-    Message *build_request();
-    void handle_response(Message *response);
-    bool got_response() { return got_ack; }
-  };
-
-  class MonClientAuthHandler : public MonClientOpHandler {
-    bool has_data;
-    int last_result;
-  public:
-    MonClientAuthHandler(MonClient *c) : MonClientOpHandler(c) {
-      last_result = 0;
-    }
-    ~MonClientAuthHandler() {}
-
-    Message *build_request();
-    void handle_response(Message *response);
-    bool got_response() { return !client->auth_client_handler.request_pending(); }
-    int get_result() { return last_result; }
-  };
-
-  MonClientMountHandler mount_handler;
-
-  MonClientAuthHandler *cur_auth_handler;
-
-  void _try_mount(double timeout);
-  void _mount_timeout(double timeout);
-=======
   void _pick_new_mon();
   void _send_mon_message(Message *m);
   void _send_mount();
->>>>>>> 78b005b3
   void handle_mount_ack(MClientMountAck* m);
 
 public:
@@ -212,22 +114,24 @@
     }
   }
 
+
+  // auth tickets
+private:
+  AuthClientHandler auth_client_handler;
+  __u32 want_tickets;
+
+public:
+  void set_want_tickets(__u32 want_tickets);
+
  public:
   MonClient() : messenger(NULL),
 		monc_lock("MonClient::monc_lock"),
-<<<<<<< HEAD
-		auth_lock("MonClient::auth_lock"),
-                mount_handler(this) {
-    //            auth_handler(this) {
-    mounted = false;
-    mounters = 0;
-=======
 		timer(monc_lock),
 		hunting(false),
-		mounting(0), mount_err(0) { }
+		mounting(0), mount_err(0),
+		want_keys(0) { }
   ~MonClient() {
     timer.cancel_all_events();
->>>>>>> 78b005b3
   }
 
   void init();
@@ -236,19 +140,10 @@
   int build_initial_monmap();
   int get_monmap();
 
-<<<<<<< HEAD
-  int mount(double mount_timeout);
-  int authorize(uint32_t want_keys, double timeout);
-
-  void tick();
-
-  void send_mon_message(Message *m, bool new_mon=false);
-=======
   void send_mon_message(Message *m) {
     Mutex::Locker l(monc_lock);
     _send_mon_message(m);
   }
->>>>>>> 78b005b3
   void note_mon_leader(int m) {
     Mutex::Locker l(monc_lock);
     monmap.last_mon = m;
@@ -277,20 +172,6 @@
     return entity_inst_t();
   }
   int get_num_mon() {
-  class MonClientOpCtx {
-  public:
-    bool done;
-    int num_waiters;
-    Cond cond;
-    Context *timeout_event;
-
-    MonClientOpCtx() {
-      done = false;
-      num_waiters = 0;
-    }
-  };
-  
-
     Mutex::Locker l(monc_lock);
     return monmap.size();
   }
